#!/usr/bin/env python3
from math import pi
<<<<<<< HEAD

import matplotlib.pyplot as plt
# import plenoptic.simulate.models.naive
=======
import matplotlib.pyplot as plt
>>>>>>> 42f62629
import plenoptic
import plenoptic as po
import pytest
import torch
from plenoptic.simulate.canonical_computations import (circular_gaussian2d,
                                                       gaussian1d)

<<<<<<< HEAD
=======
import plenoptic
from plenoptic.simulate.canonical_computations import (gaussian1d, circular_gaussian2d)
>>>>>>> 42f62629
from conftest import DEVICE, DATA_DIR


@pytest.fixture()
def image_input():
    return torch.rand(1, 1, 100, 100)


class TestNonLinearities(object):
<<<<<<< HEAD

    def test_rectangular_to_polar_dict(self, basic_stim):
        spc = po.simul.Steerable_Pyramid_Freq(basic_stim.shape[-2:], height=5,
                                              order=1, is_complex=True).to(DEVICE)
=======
    def test_rectangular_to_polar_dict(self, basic_stim):
        spc = po.simul.Steerable_Pyramid_Freq(basic_stim.shape[-2:], height=5,
                                              order=1, is_complex=True, tight_frame=True).to(DEVICE)
>>>>>>> 42f62629
        y = spc(basic_stim)
        energy, state = po.simul.non_linearities.rectangular_to_polar_dict(y, residuals=True)
        y_hat = po.simul.non_linearities.polar_to_rectangular_dict(energy, state, residuals=True)
        for key in y.keys():
            assert torch.norm(y[key] - y_hat[key]) < 1e-5

    def test_local_gain_control(self):
        x = torch.randn((10, 1, 256, 256), device=DEVICE)
        norm, direction = po.simul.non_linearities.local_gain_control(x)
        x_hat = po.simul.non_linearities.local_gain_release(norm, direction)
        assert torch.norm(x - x_hat) < 1e-4

    def test_local_gain_control_dict(self, basic_stim):
        spr = po.simul.Steerable_Pyramid_Freq(basic_stim.shape[-2:], height=5,
<<<<<<< HEAD
                                              order=1, is_complex=False).to(DEVICE)
=======
                                              order=1, is_complex=False, tight_frame=True).to(DEVICE)
>>>>>>> 42f62629
        y = spr(basic_stim)
        energy, state = po.simul.non_linearities.local_gain_control_dict(y, residuals=True)
        y_hat = po.simul.non_linearities.local_gain_release_dict(energy, state, residuals=True)
        for key in y.keys():
            assert torch.norm(y[key] - y_hat[key]) < 1e-5


<<<<<<< HEAD
class TestLaplacianPyramid(object):

    def test_grad(self, basic_stim):
        L = po.simul.Laplacian_Pyramid().to(DEVICE)
        y = L.analysis(basic_stim)
        assert y[0].requires_grad


class TestFactorizedPyramid(object):

    @pytest.mark.parametrize("downsample_dict", [True, False])
    @pytest.mark.parametrize("is_complex", [True, False])
    def test_factpyr(self, basic_stim, downsample_dict, is_complex):
        x = basic_stim
        # x = po.load_images(DATA_DIR + "/512/")
        model = po.simul.Factorized_Pyramid(x.shape[-2:],
                                            downsample_dict=downsample_dict,
                                            is_complex=is_complex)
        x_hat = model.synthesis(*model.analysis(x))

        relative_MSE = (torch.norm(x - x_hat, dim=(2, 3))**2 /
                        torch.norm(x, dim=(2, 3))**2)
        print(relative_MSE)
        assert (relative_MSE < 1e-10).all()


=======
>>>>>>> 42f62629
class TestFrontEnd:

    all_models = [
        "frontend.LinearNonlinear",
        "frontend.LuminanceGainControl",
        "frontend.LuminanceContrastGainControl",
        "frontend.OnOff",
    ]

    @pytest.mark.parametrize("model", all_models[:-1], indirect=True)
    def test_output_shape(self, model):
        img = torch.ones(1, 1, 100, 100).to(DEVICE)
        assert model(img).shape == img.shape

    @pytest.mark.parametrize("model", all_models, indirect=True)
    def test_gradient_flow(self, model):
        img = torch.ones(1, 1, 100, 100).to(DEVICE)
        y = model(img)
        assert y.requires_grad

    def test_onoff(self):
        mdl = po.simul.OnOff(7, pretrained=False).to(DEVICE)

    @pytest.mark.parametrize("kernel_size", [7, 31])
    @pytest.mark.parametrize("cache_filt", [False, True])
    def test_pretrained_onoff(self, kernel_size, cache_filt):
        if kernel_size != 31:
            with pytest.raises(AssertionError):
                mdl = po.simul.OnOff(kernel_size, pretrained=True, cache_filt=cache_filt).to(DEVICE)
        else:
            mdl = po.simul.OnOff(kernel_size, pretrained=True, cache_filt=cache_filt).to(DEVICE)

    @pytest.mark.parametrize("model", all_models, indirect=True)
    def test_frontend_display_filters(self, model):
        fig = model.display_filters()
        plt.close(fig)


class TestNaive(object):

    all_models = [
        "naive.Identity",
        "naive.Linear",
        "naive.Gaussian",
        "naive.CenterSurround",
    ]

    @pytest.mark.parametrize("model", all_models, indirect=True)
    def test_gradient_flow(self, model):
        img = torch.ones(1, 1, 100, 100).to(DEVICE).requires_grad_()
        y = model(img)
        assert y.requires_grad

    @pytest.mark.parametrize("mdl", ["naive.Gaussian", "naive.CenterSurround"])
    @pytest.mark.parametrize("cache_filt", [False, True])
    def test_cache_filt(self, cache_filt, mdl):
        img = torch.ones(1, 1, 100, 100).to(DEVICE).requires_grad_()
        if mdl == "naive.Gaussian":
            model = po.simul.Gaussian((31, 31), 1., cache_filt=cache_filt)
        elif mdl == "naive.CenterSurround":
            model = po.simul.CenterSurround((31, 31), cache_filt=cache_filt)

        y = model(img)  # forward pass should cache filt if True

        if cache_filt:
            assert model._filt is not None
        else:
            assert model._filt is None

    @pytest.mark.parametrize("center_std", [1., torch.tensor([1., 2.])])
    @pytest.mark.parametrize("out_channels", [1, 2, 3])
    @pytest.mark.parametrize("on_center", [True, [True, False]])
    def test_CenterSurround_channels(self, center_std, out_channels, on_center):
        if not isinstance(center_std, float) and len(center_std) != out_channels:
            with pytest.raises(AssertionError):
                model = po.simul.CenterSurround((31, 31), center_std=center_std, out_channels=out_channels)
        else:
            model = po.simul.CenterSurround((31, 31), center_std=center_std, out_channels=out_channels)

    def test_linear(self, basic_stim):
        model = plenoptic.simul.Linear().to(DEVICE)
        assert model(basic_stim).requires_grad

    def test_linear_metamer(self, einstein_img):
        model = plenoptic.simul.Linear().to(DEVICE)
        M = po.synth.Metamer(einstein_img, model)
        M.synthesize(max_iter=3, learning_rate=1, seed=1)


class TestFilters:
    @pytest.mark.parametrize("std", [5., torch.tensor(1.), -1., 0.])
    @pytest.mark.parametrize("kernel_size", [(31, 31), (3, 2), (7, 7), 5])
    @pytest.mark.parametrize("out_channels", [1, 3, 10])
    def test_circular_gaussian2d_shape(self, std, kernel_size, out_channels):

        if std <=0.:
            with pytest.raises(AssertionError):
                circular_gaussian2d((7, 7), std)
        else:
            filt = circular_gaussian2d(kernel_size, std, out_channels)
            if isinstance(kernel_size, int):
                kernel_size = (kernel_size, kernel_size)
            assert filt.shape == (out_channels, 1, *kernel_size)
            assert filt.sum().isclose(torch.ones(1) * out_channels)

    def test_circular_gaussian2d_wrong_std_length(self):
        std = torch.tensor([1., 2.])
        out_channels = 3
        with pytest.raises(AssertionError):
            circular_gaussian2d((7, 7), std, out_channels)


    @pytest.mark.parametrize("kernel_size", [5, 11, 20])
    @pytest.mark.parametrize("std", [1., 20., 0.])
    def test_gaussian1d(self, kernel_size, std):
        if std <=0:
            with pytest.raises(AssertionError):
                gaussian1d(kernel_size, std)
        else:
            filt = gaussian1d(kernel_size, std)
            assert filt.sum().isclose(torch.ones(1))
            assert filt.shape == torch.Size([kernel_size])<|MERGE_RESOLUTION|>--- conflicted
+++ resolved
@@ -1,12 +1,6 @@
 #!/usr/bin/env python3
 from math import pi
-<<<<<<< HEAD
-
 import matplotlib.pyplot as plt
-# import plenoptic.simulate.models.naive
-=======
-import matplotlib.pyplot as plt
->>>>>>> 42f62629
 import plenoptic
 import plenoptic as po
 import pytest
@@ -14,11 +8,8 @@
 from plenoptic.simulate.canonical_computations import (circular_gaussian2d,
                                                        gaussian1d)
 
-<<<<<<< HEAD
-=======
 import plenoptic
 from plenoptic.simulate.canonical_computations import (gaussian1d, circular_gaussian2d)
->>>>>>> 42f62629
 from conftest import DEVICE, DATA_DIR
 
 
@@ -28,16 +19,9 @@
 
 
 class TestNonLinearities(object):
-<<<<<<< HEAD
-
-    def test_rectangular_to_polar_dict(self, basic_stim):
-        spc = po.simul.Steerable_Pyramid_Freq(basic_stim.shape[-2:], height=5,
-                                              order=1, is_complex=True).to(DEVICE)
-=======
     def test_rectangular_to_polar_dict(self, basic_stim):
         spc = po.simul.Steerable_Pyramid_Freq(basic_stim.shape[-2:], height=5,
                                               order=1, is_complex=True, tight_frame=True).to(DEVICE)
->>>>>>> 42f62629
         y = spc(basic_stim)
         energy, state = po.simul.non_linearities.rectangular_to_polar_dict(y, residuals=True)
         y_hat = po.simul.non_linearities.polar_to_rectangular_dict(energy, state, residuals=True)
@@ -52,11 +36,7 @@
 
     def test_local_gain_control_dict(self, basic_stim):
         spr = po.simul.Steerable_Pyramid_Freq(basic_stim.shape[-2:], height=5,
-<<<<<<< HEAD
-                                              order=1, is_complex=False).to(DEVICE)
-=======
                                               order=1, is_complex=False, tight_frame=True).to(DEVICE)
->>>>>>> 42f62629
         y = spr(basic_stim)
         energy, state = po.simul.non_linearities.local_gain_control_dict(y, residuals=True)
         y_hat = po.simul.non_linearities.local_gain_release_dict(energy, state, residuals=True)
@@ -64,7 +44,6 @@
             assert torch.norm(y[key] - y_hat[key]) < 1e-5
 
 
-<<<<<<< HEAD
 class TestLaplacianPyramid(object):
 
     def test_grad(self, basic_stim):
@@ -91,8 +70,6 @@
         assert (relative_MSE < 1e-10).all()
 
 
-=======
->>>>>>> 42f62629
 class TestFrontEnd:
 
     all_models = [
