import torch
import warnings
from tqdm import tqdm
import torch.nn as nn
from torch import optim
import numpy as np
from torch.optim import lr_scheduler
import matplotlib.pyplot as plt
import pyrtools as pt
from ..tools.display import rescale_ylim, plot_representation
from ..tools.data import to_numpy
from matplotlib import animation


class Metamer(nn.Module):
    r"""Synthesize metamers for image-computable differentiable models!

    Following the basic idea in [1]_, this module creates a metamer for
    a given model on a given image. We start with some random noise
    (typically, though users can choose to start with something else)
    and iterative adjust the pixel values so as to match the
    representation of this metamer-to-be and the ``target_image``. This
    is optimization though, so you'll probably need to experiment with
    the optimization hyper-parameters before you find a good solution.

    Currently we do not: support batch creation of images.

    Parameters
    ----------
    target_image : torch.tensor or array_like
        A 2d tensor, this is the image whose representation we wish to
        match. If this is not a tensor, we try to cast it as one.
    model : torch.nn.Module
        A differentiable model that takes an image as an input and
        transforms it into a representation of some sort. We only
        require that it has a forward method, which returns the
        representation to match. However, if you want to use the various
        plot and animate function, it should also have
        ``plot_representation`` and ``_update_plot`` functions.

    Attributes
    ----------
    target_image : torch.tensor
        A 2d tensor, this is the image whose representation we wish to
        match.
    model : torch.nn.Module
        A differentiable model that takes an image as an input and
        transforms it into a representation of some sort. We only
        require that it has a forward method, which returns the
        representation to match.
    target_representation : torch.tensor
        Whatever is returned by ``model.foward(target_image)``, this is
        what we match in order to create a metamer
    matched_image : torch.tensor
        The metamer. This may be unfinished depending on how many
        iterations we've run for.
    matched_represetation: torch.tensor
        Whatever is returned by ``model.forward(matched_image)``; we're
        trying to make this identical to ``self.target_representation``
    optimizer : torch.optim.Optimizer
        A pytorch optimization method.
    scheduler : torch.optim.lr_scheduler._LRScheduler
        A pytorch scheduler, which tells us how to change the learning
        rate over iterations. Currently, user cannot set and we use
        ReduceLROnPlateau (so that the learning rate gets reduced if it
        seems like we're on a plateau i.e., the loss isn't changing
        much)
    loss : list
        A list of our loss over iterations.
    saved_representation : torch.tensor
        If the ``store_progress`` arg in ``synthesize`` is set to
        True or an int>0, we will save ``self.matched_representation``
        at each iteration, for later examination.
    saved_image : torch.tensor
        If the ``store_progress`` arg in ``synthesize`` is set to True
        or an int>0, we will save ``self.matched_image`` at each
        iteration, for later examination.  seed : int Number with which
        to seed pytorch and numy's random number generators

    References
    -----
    .. [1] J Portilla and E P Simoncelli. A Parametric Texture Model
       based on Joint Statistics of Complex Wavelet Coefficients. Int'l
       Journal of Computer Vision. 40(1):49-71, October, 2000.
       http://www.cns.nyu.edu/~eero/ABSTRACTS/portilla99-abstract.html
       http://www.cns.nyu.edu/~lcv/texture/

    TODO
    ----
    (musts)
    - [ ] synthesize an image of a different size than the target image
    - [ ] flexible objective function: make objective_function an attribute, have user set it
          during optimization, have variety of standard ones as static methods
          (https://realpython.com/instance-class-and-static-methods-demystified/) to choose from?
    - [ ] flexibility on the optimizer / scheduler (or at least parameterize the stuff): do similar
          to above? -- not as important right now
    - [ ] should we initialize optimizer / scheduler at initialization or during the call to
          synthesize? seems reasonable to me that you'd want to change it I guess... --  not
          important right now, same as above
    - [x] is that note in analyze still up-to-date? -- No
    - [x] add save method
    - [x] add example for load method
    - [x] add animate method, which creates a three-subplot animation: the metamer over time, the
          plot of differences in representation over time, and the loss over time (as a red point
          on the loss curve) -- some models' representation might not be practical to plot, add the
          ability to take a function for the plot representation and if it's set to None, don't
          plot anything; make this a separate class or whatever because we'll want to be able to do
          this for eigendistortions, etc (this will require standardizing our API, which we want to
          do anyway)
    - [x] how to handle device? -- get rid of device in here, expect the user to set .to(device)
          (and then check self.target_image.device when initializing any tensors)
    - [x] how do we handle continuation? right now the way to do it is to just pass matched_im
          again, but is there a better way? how then to handle self.time and
          self.saved_image/representation? -- don't worry about this, add note about how this works
          but don't worry about this; add ability to save every n steps, not just or every

    (other)
    - [ ] batch
    - [ ] return multiple samples

    """

    def __init__(self, target_image, model):
        super().__init__()

        if not isinstance(target_image, torch.Tensor):
            target_image = torch.tensor(target_image, torch.float32)
        self.target_image = target_image
        self.model = model
        self.seed = None

        self.target_representation = self.analyze(self.target_image)
        self.matched_image = None
        self.matched_representation = None
        self.optimizer = None
        self.scheduler = None
        self.fraction_removed = 0

        self.loss = []
        self.saved_representation = []
        self.saved_image = []

    def analyze(self, x):
        r"""Analyze the image, that is, obtain the model's representation of it

        """
        y = self.model(x)
        if isinstance(y, list):
            return torch.cat([s.squeeze().view(-1) for s in y]).unsqueeze(1)
        else:
            return y

    def objective_function(self, x, y):
        r"""Calculate the loss between x and y

        This is what we minimize. Currently it's the L2-norm
        """
        return torch.norm(x - y, p=2)

    def _closure(self):
        r"""An abstraction of the gradient calculation, before the optimization step. This enables optimization algorithms
        that perform several evaluations of the gradient before taking a step (ie. second order methods like LBFGS).

        Note that the fraction removed also happens here, and for now a fresh sample of noise is drwan at each iteration.
            i) that means for now we do not support LBFGS with a random fraction removed.
            ii) beyond removing random fraction of the coefficients, one could schedule the optimization (eg. coarse to fine)
        """
        self.optimizer.zero_grad()
        self.matched_representation = self.analyze(self.matched_image)

        representation_size = self.matched_representation.flatten().shape[0]
        idx_shuffled = torch.randperm(representation_size)
        idx_sub = idx_shuffled[:int((1 - self.fraction_removed) * idx_shuffled.numel())]
        loss = self.objective_function(self.matched_representation.flatten()[idx_sub],
                                       self.target_representation.flatten()[idx_sub])

        loss.backward(retain_graph=True)

        return loss

    def _optimizer_step(self, pbar):
        r"""Compute and propagate gradients, then step the optimizer to update matched_image

        Parameters
        ----------
        pbar : tqdm.tqdm
            A tqdm progress-bar, which we update with a postfix
            describing the current loss, gradient norm, and learning
            rate (it already tells us which iteration and the time
            elapsed)

        Returns
        -------
        loss : torch.tensor
            1-element tensor containing the loss on this step

        """

        self.optimizer.step(self._closure)
        g = self.matched_image.grad.data

        loss = self.objective_function(self.matched_representation, self.target_representation)
        self.scheduler.step(loss.item())

        # add extra info here if you want it to show up in progress bar
        pbar.set_postfix(loss="%.4e" % loss.item(), gradient_norm="%.4e" % g.norm().item(),
                         learning_rate=self.optimizer.param_groups[0]['lr'])
        return loss

    def synthesize(self, seed=0, learning_rate=.01, max_iter=100, initial_image=None,
                   clamper=None, optimizer='ADAM', fraction_removed=0, loss_thresh=1e-4,
                   store_progress=False, save_progress=False,
                   save_path='metamer.pt', **optimizer_kwargs):
        r"""synthesize a metamer

        This is the main method, trying to update the ``initial_image``
        until its representation matches that of ``target_image``. If
        ``initial_image`` is not set, we initialize with
        uniformly-distributed random noise between 0 and 1. NOTE: This
        means that the value of ``target_image`` should probably lie
        between 0 and 1. If that's not the case, you might want to pass
        something to act as the initial image.

        We run this until either we reach ``max_iter`` or loss is below
        ``loss_thresh``, whichever comes first

        Note that you can run this several times in sequence by setting
        ``initial_image`` to ``metamer.matched_image`` (I would detach
        and clone it just to make sure things don't get weird:
        ``initial_image=metamer.matched_image.detach().clone()``). Everything
        that stores the progress of the optimization (``loss``,
        ``saved_representation``, ``saved_image``) will persist between
        calls and so potentially get very large.

        Parameters
        ----------
        seed : int, optional
            Number with which to seed pytorch and numy's random number
            generators
        learning_rate : float, optional
            The learning rate for our optimizer
        max_iter : int, optinal
            The maximum number of iterations to run before we end
        initial_image : torch.tensor, array_like, or None, optional
            The 2d tensor we use to initialize the metamer. If None (the
            default), we initialize with uniformly-distributed random
            noise lying between 0 and 1. If this is not a tensor or
            None, we try to cast it as a tensor.
        clamper : plenoptic.Clamper or None, optional
            Clamper makes a change to the image in order to ensure that
            it stays reasonable. The classic example is making sure the
            range lies between 0 and 1, see plenoptic.RangeClamper for
            an example.
        optimizer: {'ADAM', 'SGD', 'LBFGS'}
            The choice of optimization algorithm
        fraction_removed: float, optional
            The fraction of the representation that will be ignored
            when computing the loss. At every step the loss is computed
            using the remaining fraction of the representation only.
            A new sample is drawn a every step. This gives a stochastic
            estimate of the gradient and might help optimization.
        loss_thresh : float, optional
            The value of the loss function that we consider "good
            enough", at which point we stop optimizing
        store_progress : bool or int, optional
            Whether we should store the representation of the metamer
            and the metamer image in progress on every iteration. If
            False, we don't save anything. If True, we save every
            iteration. If an int, we save every ``store_progress``
            iterations (note then that 0 is the same as False and 1 the
            same as True). If True or int>0, ``self.saved_image``
            contains the stored images, and ``self.saved_representation
            contains the stored representations.
        save_progress : bool, optional
            Whether to save the metamer as we go (so that you can check
            it periodically and so you don't lose everything if you have
            to kill the job / it dies before it finishes running). If
            True, we save to ``save_path`` every time we update the
            saved_representation. We attempt to save with the
            ``save_model_reduced`` flag set to True
        save_path : str, optional
            The path to save the synthesis-in-progress to (ignored if
            ``save_progress`` is False)
        optimizer_kwargs : dict, optional
            Dictionary of keyword arguments to pass to the optimizer (in
            addition to learning_rate). What these should be depend on
            the specific optimizer you're using

        Returns
        -------
        matched_image : torch.tensor
            The metamer we've created
        matched_representation : torch.tensor
            The model's representation of the metamer

        """
        self.seed = seed
        # random initialization
        torch.manual_seed(seed)
        np.random.seed(seed)

        if initial_image is None:
            self.matched_image = torch.rand_like(self.target_image, dtype=torch.float32,
                                                 device=self.target_image.device)
            self.matched_image.requires_grad = True
        else:
            if not isinstance(initial_image, torch.Tensor):
                initial_image = torch.tensor(initial_image, dtype=torch.float32,
                                             device=self.target_image.device)
            self.matched_image = torch.nn.Parameter(initial_image, requires_grad=True)

<<<<<<< HEAD
        while self.matched_image.ndimension() < 4:
            self.matched_image = self.matched_image.unsqueeze(0)
        if isinstance(self.matched_representation, torch.nn.Parameter):
            # for some reason, when saving and loading the metamer
            # object after running it, self.matched_representation ends
            # up as a parameter, which we don't want. This resets it.
            delattr(self, 'matched_representation')
            self.matched_representation = None
        # self.optimizer = optim.Adam([self.matched_image], lr=learning_rate, amsgrad=True)
        self.optimizer = optim.SGD([self.matched_image], lr=learning_rate, momentum=0.8)
=======
        self.fraction_removed = fraction_removed

        if optimizer == 'SGD':
            for k, v in zip(['nesterov', 'momentum'], [True, .8]):
                if k not in optimizer_kwargs:
                    optimizer_kwargs[k] = v
            self.optimizer = optim.SGD([self.matched_image], lr=learning_rate, **optimizer_kwargs)
        elif optimizer == 'LBFGS':
            for k, v in zip(['history_size', 'max_iter'], [10, 4]):
                if k not in optimizer_kwargs:
                    optimizer_kwargs[k] = v
            self.optimizer = optim.LBFGS([self.matched_image], lr=learning_rate, **optimizer_kwargs)
            warnings.warn('This second order optimization method is more intensive')
            if self.fraction_removed > 0:
                warnings.warn('For now the code is not designed to handle LBFGS and random'
                              ' subsampling of coeffs')
        elif optimizer == 'ADAM':
            if 'amsgrad' not in optimizer_kwargs:
                optimizer_kwargs['amsgrad'] = True
            self.optimizer = optim.Adam([self.matched_image], lr=learning_rate, **optimizer_kwargs)
        else:
            raise Exception("Don't know how to handle optimizer %s!" % optimizer)

>>>>>>> e104a385
        self.scheduler = lr_scheduler.ReduceLROnPlateau(self.optimizer, 'min', factor=.2)

        # python's implicit boolean-ness means we can do this! it will evaluate to False for False
        # and 0, and True for True and every int >= 1
        if store_progress:
            if store_progress is True:
                store_progress = 1
            # if this is not the first time synthesize is being run for
            # this metamer object, saved_image/saved_representation will
            # be tensors instead of lists. This converts them back to
            # lists so we can use append. If it's the first time,
            # they'll be empty lists and this does nothing
            self.saved_image = list(self.saved_image)
            self.saved_representation = list(self.saved_representation)
            self.saved_image.append(self.matched_image.clone())
            self.saved_representation.append(self.analyze(self.matched_image))
        else:
            if save_progress:
                raise Exception("Can't save progress if we're not storing it! If save_progress is"
                                " True, store_progress must be not False")

        pbar = tqdm(range(max_iter))

        for i in pbar:
            loss = self._optimizer_step(pbar)
            self.loss.append(loss.item())
            if np.isnan(loss.item()):
                warnings.warn("Loss is NaN, quitting out! We revert matched_image / matched_"
                              "representation to our last saved values (which means this will "
                              "throw an IndexError if you're not saving anything)!")
                # need to use the -2 index because the last one will be
                # the one full of NaNs. this happens because the loss is
                # computed before calculating the gradient and updating
                # matched_image; therefore the iteration where loss is
                # NaN is the one *after* the iteration where
                # matched_image (and thus matched_representation)
                # started to have NaN values. this will fail if it hits
                # a nan before store_progress iterations (because then
                # saved_image/saved_representation only has a length of
                # 1) but in that case, you have more severe problems
                self.matched_image = nn.Parameter(self.saved_image[-2])
                self.matched_representation = nn.Parameter(self.saved_representation[-2])
                break

            with torch.no_grad():
                if clamper is not None:
                    self.matched_image.data = clamper.clamp(self.matched_image.data)

                # i is 0-indexed but in order for the math to work out we want to be checking a
                # 1-indexed thing against the modulo (e.g., if max_iter=10 and
                # store_progress=3, then if it's 0-indexed, we'll try to save this four times,
                # at 0, 3, 6, 9; but we just want to save it three times, at 3, 6, 9)
                if store_progress and ((i+1) % store_progress == 0):
                    self.saved_image.append(self.matched_image.clone())
                    self.saved_representation.append(self.analyze(self.matched_image))
                    if save_progress:
                        self.save(save_path, True)

            if loss.item() < loss_thresh:
                break

        pbar.close()

        if store_progress:
            self.saved_representation = torch.stack(self.saved_representation)
            self.saved_image = torch.stack(self.saved_image)
        return self.matched_image.data.squeeze(), self.matched_representation.data.squeeze()

    def save(self, file_path, save_model_reduced=False):
        r"""save all relevant variables in .pt file

        Note that if store_progress is True, this will probably be very
        large

        Parameters
        ----------
        file_path : str
            The path to save the metamer object to
        save_model_reduced : bool
            Whether we save the full model or just its attribute
            ``state_dict_reduced`` (this is a custom attribute of ours,
            the basic idea being that it only contains the attributes
            necessary to initialize the model, none of the (probably
            much larger) ones it gets during run-time).

        """
        model = self.model
        try:
            if save_model_reduced:
                model = self.model.state_dict_reduced
        except AttributeError:
            warnings.warn("self.model doesn't have a state_dict_reduced attribute, will pickle "
                          "the whole model object")
        torch.save({'matched_image': self.matched_image, 'target_image': self.target_image,
                    'model': model, 'seed': self.seed, 'loss': self.loss,
                    'target_representation': self.target_representation,
                    'matched_representation': self.matched_representation,
                    'saved_representation': self.saved_representation,
                    'saved_image': self.saved_image}, file_path)

    @classmethod
    def load(cls, file_path, model_constructor=None, map_location='cpu', **state_dict_kwargs):
        r"""load all relevant stuff from a .pt file

        We will iterate through any additional key word arguments
        provided and, if the model in the saved representation is a
        dictionary, add them to the state_dict of the model. In this
        way, you can replace, e.g., paths that have changed between
        where you ran the model and where you are now.

        Parameters
        ----------
        file_path : str
            The path to load the metamer object from
        model_constructor : callable or None, optional
            When saving the metamer object, we have the option to only
            save the ``state_dict_reduced`` (in order to save space). If
            we do that, then we need some way to construct that model
            again and, not knowing its class or anything, this object
            doesn't know how. Therefore, a user must pass a constructor
            for the model that takes in the ``state_dict_reduced``
            dictionary and returns the initialized model. See the
            VentralModel class for an example of this.
        map_location : str, optional
            map_location argument to pass to ``torch.load``. If you save
            stuff that was being run on a GPU and are loading onto a
            CPU, you'll need this to make sure everything lines up
            properly. This should be structured like the str you would
            pass to ``torch.device``

        Returns
        -------
        metamer : plenoptic.synth.Metamer
            The loaded metamer object


        Examples
        --------
        >>> metamer = po.synth.Metamer(img, model)
        >>> metamer.synthesize(max_iter=10, store_progress=True)
        >>> metamer.save('metamers.pt')
        >>> metamer_copy = po.synth.Metamer.load('metamers.pt')

        Things are slightly more complicated if you saved a reduced
        representation of the model by setting the
        ``save_model_reduced`` flag to ``True``. In that case, you also
        need to pass a model constructor argument, like so:

        >>> model = po.simul.RetinalGanglionCells(1)
        >>> metamer = po.synth.Metamer(img, model)
        >>> metamer.synthesize(max_iter=10, store_progress=True)
        >>> metamer.save('metamers.pt', save_model_reduced=True)
        >>> metamer_copy = po.synth.Metamer.load('metamers.pt',
                                                 po.simul.RetinalGanglionCells.from_state_dict_reduced)

        You may want to update one or more of the arguments used to
        initialize the model. The example I have in mind is where you
        run the metamer synthesis on a cluster but then load it on your
        local machine. The VentralModel classes have a ``cache_dir``
        attribute which you will want to change so it finds the
        appropriate location:

        >>> model = po.simul.RetinalGanglionCells(1)
        >>> metamer = po.synth.Metamer(img, model)
        >>> metamer.synthesize(max_iter=10, store_progress=True)
        >>> metamer.save('metamers.pt', save_model_reduced=True)
        >>> metamer_copy = po.synth.Metamer.load('metamers.pt',
                                                 po.simul.RetinalGanglionCells.from_state_dict_reduced,
                                                 cache_dir="/home/user/Desktop/metamers/windows_cache")

        """
        tmp_dict = torch.load(file_path, map_location=map_location)
        device = torch.device(map_location)
        model = tmp_dict.pop('model')
        target_image = tmp_dict.pop('target_image').to(device)
        if isinstance(model, dict):
            for k, v in state_dict_kwargs.items():
                warnings.warn("Replacing state_dict key %s, value %s with kwarg value %s" %
                              (k, model.pop(k, None), v))
                model[k] = v
            # then we've got a state_dict_reduced and we need the model_constructor
            model = model_constructor(model)
            # want to make sure the dtypes match up as well
            model = model.to(device, target_image.dtype)
        metamer = cls(target_image, model)
        for k, v in tmp_dict.items():
            setattr(metamer, k, v)
        return metamer

    def representation_error(self, iteration=None):
        r"""Get the representation ratio

        This is (matched_representation - target_representation) /
        target_representation. If ``iteration`` is not None, we use
        ``self.saved_representation[iteration]`` for
        matched_representation

        Parameters
        ----------
        iteration: int or None, optional
            Which iteration to create the representation ratio for. If
            None, we use the current ``matched_representation``

        Returns
        -------
        np.array

        """
        if iteration is not None:
            matched_rep = self.saved_representation[iteration]
        else:
            matched_rep = self.matched_representation
        rep_ratio = (matched_rep - self.target_representation)
        if not hasattr(self.model, 'normalize_dict') or not self.model.normalize_dict:
            # then either the model doesn't have a normalize_dict or
            # it's empty; in either case, the model is not normalized
            return rep_ratio / self.target_representation
        else:
            # in this case, we've already normalized the representation
            # and so don't want to to do this dividing thing
            return rep_ratio

    def plot_representation_error(self, batch_idx=0, iteration=None, figsize=(5, 5), ylim=None,
                                  ax=None, title=None):
        r"""Plot distance ratio showing how close we are to convergence

        We plot ``self.representation_error(iteration)``

        The goal is to use the model's ``plot_representation``
        method. However, in order for this to work, it needs to not only
        have that method, but a way to make a 'mock copy', a separate
        model that has the same initialization parameters, but whose
        representation we can set. For the VentralStream models, we can
        do this using their ``state_dict_reduced`` attribute. If we can't
        do this, then we'll fall back onto using ``plt.plot``

        In order for this to work, we also count on
        ``plot_representation`` to return the figure and the axes it
        modified (axes should be a list)

        Parameters
        ----------
        batch_idx : int, optional
            Which index to take from the batch dimension (the first one)
        iteration: int or None, optional
            Which iteration to create the representation ratio for. If
            None, we use the current ``matched_representation``
        figsize : tuple, optional
            The size of the figure to create
        ylim : tuple or None, optional
            If not None, the y-limits to use for this plot. If None, we
            scale the y-limits so that it's symmetric about 0 with a
            limit of ``np.abs(representation_error).max()``
        ax : matplotlib.pyplot.axis or None, optional
            If not None, the axis to plot this representation on. If
            None, we create our own 1 subplot figure to hold it
        title : str, optional
            The title to put above this axis. If you want no title, pass
            the empty string (``''``)

        Returns
        -------
        fig : matplotlib.figure.Figure
            The figure containing the plot

        """
        representation_error = self.representation_error(iteration)
        return plot_representation(self.model, representation_error, ax, figsize, ylim,
                                   batch_idx, title)

    def plot_metamer_status(self, batch_idx=0, channel_idx=0, iteration=None, figsize=(17, 5),
                            ylim=None, plot_representation_error=True, imshow_zoom=None,
                            vrange=(0, 1)):
        r"""Make a plot showing metamer, loss, and (optionally) representation ratio

        We create two or three subplots on a new figure. The first one
        contains the metamer, the second contains the loss, and the
        (optional) third contains the representation ratio, as plotted
        by ``self.plot_representation_error``.

        You can specify what iteration to view by using the
        ``iteration`` arg. The default, ``None``, shows the final one.

        The loss plot shows the loss as a function of iteration for all
        iterations (even if we didn't save the representation or metamer
        at each iteration), with a red dot showing the location of the
        iteration.

        We use ``pyrtools.imshow`` to display the metamer and attempt to
        automatically find the most reasonable zoom value. You can
        override this value using the imshow_zoom arg, but remember that
        ``pyrtools.imshow`` is opinionated about the size of the
        resulting image and will throw an Exception if the axis created
        is not big enough for the selected zoom. We currently cannot
        shrink the image, so figsize must be big enough to display the
        image

        Parameters
        ----------
        batch_idx : int, optional
            Which index to take from the batch dimension (the first one)
        channel_idx : int, optional
            Which index to take from the channel dimension (the second one)
        iteration : int or None, optional
            Which iteration to display. If None, the default, we show
            the most recent one. Negative values are also allowed.
        figsize : tuple, optional
            The size of the figure to create. It may take a little bit
            of playing around to find a reasonable value. If you're not
            showing the representation, (12, 5) probably makes sense. If
            you are showing the representation, it depends on the level
            of detail in that plot. If it only creates one set of axes,
            like ``RetinalGanglionCells`, then (17,5) is probably fine,
            but you may need much larger if it's more complicated; e.g.,
            for PrimaryVisualCortex, try (39, 11).
        ylim : tuple or None, optional
            The ylimit to use for the representation_error plot. We pass
            this value directly to ``self.plot_representation_error``
        plot_representation_error : bool, optional
            Whether to plot the representation ratio or not.
        imshow_zoom : None or float, optional
            How much to zoom in / enlarge the metamer image, the ratio
            of display pixels to image pixels. If None (the default), we
            attempt to find the best value ourselves. Else, if >1, must
            be an integer.  If <1, must be 1/d where d is a a divisor of
            the size of the largest image.
        vrange : tuple or str, optional
            The vrange option to pass to ``pyrtools.imshow``. See that
            function for details

        Returns
        -------
        fig : matplotlib.pyplot.Figure
            The figure containing this plot

        """
        if plot_representation_error:
            n_subplots = 3
        else:
            n_subplots = 2
        if iteration is None:
            image = self.matched_image[batch_idx, channel_idx]
            loss_idx = len(self.loss) - 1
        else:
            image = self.saved_image[iteration, batch_idx, channel_idx]
            if iteration < 0:
                # in order to get the x-value of the dot to line up,
                # need to use this work-around
                loss_idx = len(self.loss) + iteration
            else:
                loss_idx = iteration
        fig, axes = plt.subplots(1, n_subplots, figsize=figsize)
        if imshow_zoom is None:
            # image.shape[0] is the height of the image
            imshow_zoom = axes[0].bbox.height // image.shape[0]
            if imshow_zoom == 0:
                raise Exception("imshow_zoom would be 0, cannot display metamer image! Enlarge "
                                "your figure")
        fig = pt.imshow(to_numpy(image), ax=axes[0], title='Metamer', zoom=imshow_zoom,
                        vrange=vrange)
        axes[0].xaxis.set_visible(False)
        axes[0].yaxis.set_visible(False)
        axes[1].semilogy(self.loss)
        axes[1].scatter(loss_idx, self.loss[loss_idx], c='r')
        axes[1].set_title('Loss')
        if plot_representation_error:
            fig = self.plot_representation_error(batch_idx, iteration, ax=axes[2], ylim=ylim)
        return fig

    def animate(self, batch_idx=0, channel_idx=0, figsize=(17, 5), framerate=10, ylim='rescale',
                plot_representation_error=True):
        r"""Animate metamer synthesis progress!

        This is essentially the figure produced by
        ``self.plot_metamer_status`` animated over time, for each stored
        iteration.

        It's difficult to determine a reasonable figsize, because we
        don't know how much information is in the plot showing the
        representation ratio. Therefore, it's recommended you play
        around with ``plot_metamer_status`` until you find a
        good-looking value for figsize.

        We return the matplotlib FuncAnimation object. In order to view
        it in a Jupyter notebook, use the
        ``plenoptic.convert_anim_to_html(anim)`` function. In order to
        save, use ``anim.save(filename)`` (note for this that you'll
        need the appropriate writer installed and on your path, e.g.,
        ffmpeg, imagemagick, etc). Either of these will probably take a
        reasonably long amount of time.

        NOTE: This requires that the model has ``_update_plot``, and
        ``plot_representation`` functions in order to work nicely. It
        will work otherwise, but we'll just create a simple line plot

        Parameters
        ----------
        batch_idx : int, optional
            Which index to take from the batch dimension (the first one)
        channel_idx : int, optional
            Which index to take from the channel dimension (the second one)
        figsize : tuple, optional
            The size of the figure to create. It may take a little bit
            of playing around to find a reasonable value. If you're not
            showing the representation, (12, 5) probably makes sense. If
            you are showing the representation, it depends on the level
            of detail in that plot. If it only creates one set of axes,
            like ``RetinalGanglionCells`, then (17,5) is probably fine,
            but you may need much larger if it's more complicated; e.g.,
            for PrimaryVisualCortex, try (39, 11).
        framerate : int, optional
            How many frames a second to display.
        ylim : str, None, or tuple, optional
            The y-limits of the representation_error plot (ignored if
            ``plot_representation_error`` arg is False).

            * If a tuple, then this is the ylim of all plots

            * If None, then all plots have the same limits, all
              symmetric about 0 with a limit of
              ``np.abs(representation_error).max()`` (for the initial
              representation_error)

            * If a string, must be 'rescale' or of the form 'rescaleN',
              where N can be any integer. If 'rescaleN', we rescale the
              limits every N frames (we rescale as if ylim = None). If
              'rescale', then we do this 10 times over the course of the
              animation

        plot_representation_error : bool, optional
            Whether to plot the representation ratio or not.

        Returns
        -------
        anim : matplotlib.animation.FuncAnimation
            The animation object. In order to view, must convert to HTML
            or save.

        """
        if len(self.saved_image) != len(self.saved_representation):
            raise Exception("saved_image and saved_representation need to be the same length in "
                            "order for this to work!")
        # this recovers the store_progress arg used with the call to
        # synthesize(), which we need for updating the progress of the
        # loss
        saved_subsample = len(self.loss) // (self.saved_representation.shape[0] - 1)
        # we have one extra frame of saved_image compared to loss, so we
        # just duplicate the loss value at the end
        loss = self.loss + [self.loss[-1]]
        images = self.saved_image[:, batch_idx, channel_idx]
        try:
            if ylim.startswith('rescale'):
                try:
                    ylim_rescale_interval = int(ylim.replace('rescale', ''))
                except ValueError:
                    # then there's nothing we can convert to an int there
                    ylim_rescale_interval = int((self.saved_representation.shape[0] - 1) // 10)
                    if ylim_rescale_interval == 0:
                        ylim_rescale_interval = int(self.saved_representation.shape[0] - 1)
                ylim = None
            else:
                raise Exception("Don't know how to handle ylim %s!" % ylim)
        except AttributeError:
            # this way we'll never rescale
            ylim_rescale_interval = len(images)+1
        # initialize the figure
        fig = self.plot_metamer_status(batch_idx, channel_idx, 0, figsize, ylim,
                                       plot_representation_error)
        # grab the artists for the first two plots (we don't need to do
        # this for the representation plot, because the model has an
        # _update_plot method that handles this for us)
        image_artist = fig.axes[0].images[0]
        scat = fig.axes[1].collections[0]

        def movie_plot(i):
            artists = []
            image_artist.set_data(to_numpy(images[i]))
            artists.append(image_artist)
            if plot_representation_error:
                representation_error = self.representation_error(i)
                try:
                    # we know that the first two axes are the image and
                    # loss, so we pass everything after that to update
                    rep_artists = self.model._update_plot(fig.axes[2:], batch_idx,
                                                          data=representation_error)
                    try:
                        # if this is a list, we just want to include its
                        # members (not include a list of its members)...
                        artists.extend(rep_artists)
                    except TypeError:
                        # but if it's not a list, we just want the one
                        # artist
                        artists.append(rep_artists)
                except AttributeError:
                    artists.append(fig.axes[2].lines[0])
                    artists[-1].set_ydata(representation_error)
                # again, we know that fig.axes[2:] contains all the axes
                # with the representation ratio info
                if ((i+1) % ylim_rescale_interval) == 0:
                    rescale_ylim(fig.axes[2:], representation_error)
            # loss always contains values from every iteration, but
            # everything else will be subsampled
            scat.set_offsets((i*saved_subsample, loss[i*saved_subsample]))
            artists.append(scat)
            # as long as blitting is True, need to return a sequence of artists
            return artists

        # don't need an init_func, since we handle initialization ourselves
        anim = animation.FuncAnimation(fig, movie_plot, frames=len(images),
                                       blit=True, interval=1000./framerate, repeat=False)
        plt.close(fig)
        return anim<|MERGE_RESOLUTION|>--- conflicted
+++ resolved
@@ -309,7 +309,6 @@
                                              device=self.target_image.device)
             self.matched_image = torch.nn.Parameter(initial_image, requires_grad=True)
 
-<<<<<<< HEAD
         while self.matched_image.ndimension() < 4:
             self.matched_image = self.matched_image.unsqueeze(0)
         if isinstance(self.matched_representation, torch.nn.Parameter):
@@ -318,9 +317,7 @@
             # up as a parameter, which we don't want. This resets it.
             delattr(self, 'matched_representation')
             self.matched_representation = None
-        # self.optimizer = optim.Adam([self.matched_image], lr=learning_rate, amsgrad=True)
-        self.optimizer = optim.SGD([self.matched_image], lr=learning_rate, momentum=0.8)
-=======
+
         self.fraction_removed = fraction_removed
 
         if optimizer == 'SGD':
@@ -344,7 +341,6 @@
         else:
             raise Exception("Don't know how to handle optimizer %s!" % optimizer)
 
->>>>>>> e104a385
         self.scheduler = lr_scheduler.ReduceLROnPlateau(self.optimizer, 'min', factor=.2)
 
         # python's implicit boolean-ness means we can do this! it will evaluate to False for False
