--- conflicted
+++ resolved
@@ -5,18 +5,13 @@
 import numpy as np
 import pyrtools as pt
 import matplotlib.pyplot as plt
-<<<<<<< HEAD
 from .data import to_numpy, torch_complex_to_numpy
-=======
-from .data import torch_complex_to_numpy, to_numpy
->>>>>>> 166e4a4b
 try:
     from IPython.display import HTML
 except ImportError:
     warnings.warn("Unable to import IPython.display.HTML")
 
 
-<<<<<<< HEAD
 def imshow(image, vrange='indep1', zoom=1, title='', col_wrap=None, ax=None,
            cmap=None, plot_complex='rectangular', batch_idx=None,
            channel_idx=None, as_rgb=False, **kwargs):
@@ -154,10 +149,6 @@
                      **kwargs)
 
 
-def clean_up_axes(ax, ylim=None, spines_to_remove=['top', 'right', 'bottom'],
-                  axes_to_remove=['x']):
-    r"""Clean up an axis, as desired when making a stem plot of the representation
-=======
 def convert_pyrshow(pyr_coeffs, image_index=0, channel=0):
     r"""Wrapper that makes outputs of the steerable pyramids compatible
     with the display functions of pyrtools.
@@ -196,10 +187,10 @@
             pyr_coeffvis[k] = to_numpy(im)
 
     return pyr_coeffvis
->>>>>>> 166e4a4b
-
-
-def clean_up_axes(ax, ylim=None, spines_to_remove=None, axes_to_remove=None):
+
+
+def clean_up_axes(ax, ylim=None, spines_to_remove=['top', 'right', 'bottom'],
+                  axes_to_remove=['x']):
     r"""Clean up an axis, as desired when making a stem plot of the representation
 
     Parameters
@@ -531,17 +522,11 @@
 
     Parameters
     ----------
-<<<<<<< HEAD
-    axes : list or matplotlib.axes.Axes
-        The axis/axes to update.
-    data : torch.Tensor or dict
-=======
     axes : `list`
         A list of axes to update. We assume that these are the axes
         created by ``plot_representation`` and so contain stem plots
         in the correct order.
     data : `torch.Tensor` or `dict`
->>>>>>> 166e4a4b
         The new data to plot.
     model : `torch.nn.Module` or `None`, optional
         A differentiable model that tells us how to plot ``data``. See
