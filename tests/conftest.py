--- conflicted
+++ resolved
@@ -48,13 +48,6 @@
 
 
 def get_model(name):
-<<<<<<< HEAD
-    if name == 'SPyr':
-        # with downsample=False, we get a tensor back. setting height=1 and
-        # order=1 limits the size
-        return po.simul.Steerable_Pyramid_Freq((256, 256), downsample=False,
-                                               height=1, order=1).to(DEVICE)
-=======
     if name == 'LNL':
         return po.simul.Linear_Nonlinear().to(DEVICE)
     elif name == 'SPyr':
@@ -72,7 +65,6 @@
         return spyr((256, 256), height=1, order=1).to(DEVICE)
     elif name == 'Identity':
         return po.simul.models.naive.Identity().to(DEVICE)
->>>>>>> 7422ac31
     elif name == 'NLP':
         return po.metric.NLP().to(DEVICE)
     elif name == 'nlpd':
