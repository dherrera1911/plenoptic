--- conflicted
+++ resolved
@@ -443,19 +443,11 @@
         # 2d data and raise the proper exception
         im = po.load_images(op.join(DATA_DIR, 'nuts.pgm'))
 
-<<<<<<< HEAD
-        class DumbModel(po.simul.Linear_Nonlinear):
-            def forward(self, *args, **kwargs):
-                output = super().forward(*args, **kwargs)
-                return output.reshape(output.numel())
-        model = DumbModel().to(DEVICE)
-=======
         class TestModel(po.simul.Linear_Nonlinear):
             def forward(self, *args, **kwargs):
                 output = super().forward(*args, **kwargs)
                 return output.reshape(output.numel())
         model = TestModel().to(DEVICE)
->>>>>>> 4808a58f
         met = po.synth.Metamer(im, model)
         met.synthesize(max_iter=3, store_progress=True)
         with pytest.raises(Exception):
@@ -476,12 +468,7 @@
                                      plot_synthesized_image, plot_loss,
                                      plot_representation_error,
                                      plot_image_hist, plot_rep_comparison,
-<<<<<<< HEAD
-                                     plot_signal_comparison, fig_creation,
-                                     width_ratios={}):
-=======
                                      plot_signal_comparison, fig_creation):
->>>>>>> 4808a58f
     # template function to test whether we can plot all possible combinations
     # of plots. test_custom_fig tests whether these animate correctly. Any
     # synthesis object that has had synthesis() called should work with this
@@ -519,12 +506,8 @@
     synthesis_object.plot_synthesis_status(iteration=iteration, **plot_choices,
                                            signal_comp_func=plot_func, fig=fig,
                                            axes_idx=axes_idx,
-<<<<<<< HEAD
-                                           plot_representation_error_as_rgb=as_rgb)
-=======
                                            plot_representation_error_as_rgb=as_rgb,
                                            width_ratios=width_ratios)
->>>>>>> 4808a58f
     plt.close('all')
 
 
