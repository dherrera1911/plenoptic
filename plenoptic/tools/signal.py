from typing import Tuple, Union

import numpy as np
import torch
import torch.fft as fft
from pyrtools.pyramids.steer import steer_to_harmonics_mtx
from torchvision.transforms.functional import center_crop


def minimum(x, dim=None, keepdim=False):
    r"""compute minimum in torch over any axis or combination of axes in tensor

    Parameters
    ----------
    x: torch.Tensor
        input tensor
    dim: list of ints
        dimensions over which you would like to compute the minimum
    keepdim: bool
        keep original dimensions of tensor when returning result

    Returns
    -------
    min_x : torch.Tensor
        Minimum value of x.

    """
    if dim is None:
        dim = tuple(range(x.ndim))
    dim = reversed(sorted(dim))
    min_x = x
    for i in dim:
        min_x, _ = min_x.min(i, keepdim)
    return min_x


def maximum(x, dim=None, keepdim=False):
    r"""compute maximum in torch over any dim or combination of axes in tensor

    Parameters
    ----------
    x: torch.Tensor
        input tensor
    dim: list of ints
        dimensions over which you would like to compute the minimum
    keepdim: bool
        keep original dimensions of tensor when returning result

    Returns
    -------
    max_x : torch.Tensor
        Maximum value of x.

    """
    if dim is None:
        dim = tuple(range(x.ndim))
    dim = reversed(sorted(dim))
    max_x = x
    for i in dim:
        max_x, _ = max_x.max(i, keepdim)
    return max_x


def rescale(x, a=0, b=1):
    r"""Linearly rescale the dynamic range of the input x to [a, b]
    """
    v = x.max() - x.min()
    g = (x - x.min())
    if v > 0:
        g = g / v
    return a + g * (b-a)


<<<<<<< HEAD
def interpolate1d(x_new, Y, X):
    r""" One-dimensional linear interpolation.

    Returns the one-dimensional piecewise linear interpolant to a
    function with given discrete data points (X, Y), evaluated at x_new.

    Note: this function is just a wrapper around ``np.interp()``.

    Parameters
    ----------
    x_new: torch.Tensor
        The x-coordinates at which to evaluate the interpolated values.
    Y: array_like
        The y-coordinates of the data points.
    X: array_like
        The x-coordinates of the data points, same length as X.

    Returns
    -------
    Interpolated values of shape identical to `x_new`.
    """

    out = np.interp(x=x_new.flatten(), xp=X, fp=Y)

    return np.reshape(out, x_new.shape)

=======
>>>>>>> 11879876

def raised_cosine(width=1, position=0, values=(0, 1)):
    """Return a lookup table containing a "raised cosine" soft threshold
    function

    Y =  VALUES(1)
        + (VALUES(2)-VALUES(1))
        * cos^2( PI/2 * (X - POSITION + WIDTH)/WIDTH )

    this lookup table is suitable for use by `interpolate1d`

    Parameters
    ---------
    width : float
        the width of the region over which the transition occurs
    position : float
        the location of the center of the threshold
    values : tuple
        2-tuple specifying the values to the left and right of the transition.

    Returns
    -------
    X : `np.ndarray`
        the x values of this raised cosine
    Y : `np.ndarray`
        the y values of this raised cosine
    """

    sz = 256   # arbitrary!

    X = np.pi * np.arange(-sz-1, 2) / (2*sz)

    Y = values[0] + (values[1]-values[0]) * np.cos(X) ** 2

    # make sure end values are repeated, for extrapolation...
    Y[0] = Y[1]
    Y[sz+2] = Y[sz+1]

    X = position + (2*width/np.pi) * (X + np.pi / 4)

    return X, Y


def rectangular_to_polar(x):
    r"""Rectangular to polar coordinate transform

    Parameters
    --------
    x: torch.Tensor
        complex tensor
    Returns
    -------
    amplitude: torch.Tensor
        tensor containing the amplitude (aka. complex modulus)
    phase: torch.Tensor
        tensor containing the phase
    """
    return torch.abs(x), torch.angle(x)


def polar_to_rectangular(amplitude, phase):
    r"""Polar to rectangular coordinate transform

    Parameters
    ----------
    amplitude: torch.Tensor
        tensor containing the amplitude (aka. complex modulus). Must be > 0.
    phase: torch.Tensor
        tensor containing the phase

    Returns
    -------
    torch.Tensor
        complex tensor
    """
    if (amplitude < 0).any():
        raise ValueError("Amplitudes must be strictly positive.")

    real = amplitude * torch.cos(phase)
    imaginary = amplitude * torch.sin(phase)
    return torch.complex(real, imaginary)


<<<<<<< HEAD
def make_disk(img_size: Union[int, Tuple[int, int]],
              outer_radius: float = None,
              inner_radius: float = None) -> torch.Tensor:
    r""" Create a circular mask with softened edges to  an image.
    All values within ``inner_radius`` will be 1, and all values from ``inner_radius``
    to ``outer_radius`` will decay smoothly to 0.

    Parameters
    ----------
    img_size:
        Size of image in pixels.
    outer_radius:
        Total radius of disk. Values from ``inner_radius`` to ``outer_radius`` will
        decay smoothly to zero.
    inner_radius:
        Radius of inner disk. All elements from the origin to ``inner_radius`` will be
        set to 1.

    Returns
    -------
    mask:
        Tensor mask with torch.Size(img_size).

    """

    if isinstance(img_size, int):
        img_size = (img_size, img_size)
    assert len(img_size) == 2
=======
def rectangular_to_polar(x):
    r"""Rectangular to polar coordinate transform

    Parameters
    --------
    x: torch.ComplexTensor

    Returns
    -------
    amplitude: torch.Tensor
        tensor containing the amplitude (aka. complex modulus)
    phase: torch.Tensor
        tensor containing the phase

    """

    amplitude = torch.abs(x)
    phase = torch.angle(x)
    return amplitude, phase
>>>>>>> 11879876

    if outer_radius is None:
        outer_radius = (min(img_size)-1) / 2

    if inner_radius is None:
        inner_radius = outer_radius / 2

    mask = torch.empty(*img_size)
    i0, j0 = (img_size[0] - 1) / 2, (img_size[1] - 1) / 2  # image center

    for i in range(img_size[0]):  # height
        for j in range(img_size[1]):  # width

            r = np.sqrt((i-i0)**2 + (j-j0)**2)

            if r > outer_radius:
                mask[i][j] = 0
            elif r < inner_radius:
                mask[i][j] = 1
            else:
                radial_decay = (r - inner_radius) / (outer_radius - inner_radius)
                mask[i][j] = (1 + np.cos(np.pi * radial_decay)) / 2

    return mask


def add_noise(img, noise_mse):
    """Add normally distributed noise to an image

    This adds normally-distributed noise to an image so that the resulting
    noisy version has the specified mean-squared error.

    Parameters
    ----------
    img : torch.Tensor
        the image to make noisy
    noise_mse : float or list
        the target MSE value / variance of the noise. More than one value is
        allowed

    Returns
    -------
<<<<<<< HEAD
    noisy_img : torch.Tensor
        the noisy image. If `noise_mse` contains only one element, this will be
        the same size as `img`. Else, each separate value from `noise_mse` will
        be along the batch dimension.

    TODO
    ----
    parametrize in terms of SNR

    """
    noise_mse = torch.tensor(noise_mse, dtype=torch.float32, device=img.device).unsqueeze(0)
    noise_mse = noise_mse.view(noise_mse.nelement(), 1, 1, 1)
    noise = 200 * torch.randn(max(noise_mse.shape[0], img.shape[0]), *img.shape[1:], device=img.device)
    noise = noise - noise.mean()
    noise = noise * \
        torch.sqrt(noise_mse / (noise**2).mean((-1, -2)
                                               ).unsqueeze(-1).unsqueeze(-1))
    return img + noise
=======
    torch.Tensor 
        complex tensor

    """
    if (amplitude < 0).any():
        raise ValueError("Amplitudes must be strictly positive.")

    real = amplitude * torch.cos(phase)
    imaginary = amplitude * torch.sin(phase)
    return torch.complex(real, imaginary)
>>>>>>> 11879876


# def fftshift(x, dims=None):
#     r"""Shift the zero-frequency component to the center of the spectrum.

#     Parameters
#     ---------
#     x: torch.Tensor
#         spectrum

#     dims: tuple, optional
#         dimensions along which to shift the spectrum.
#         by default it will shift all but the first dimension (batch dimension).

#     Returns
#     -------
#     x: torch.Tensor
#         shifted spectrum

#     TODO: DEPRECATED use torch.fft.fftshift
#     """
#     if dims is None:
#         dims = tuple(range(1, x.ndim))
#     shifts = [(x.shape[d] + 1)//2 for d in dims]
#     return torch.roll(x, shifts=shifts, dims=dims)


def autocorr(x, n_shifts=7):
    """Compute the autocorrelation of `x` up to `n_shifts` shifts,
    the calculation is performed in frequency space.

    Notes:
    - By the Einstein-Wiener-Khinchin theorem:
    The autocorrelation of a WSS process is the inverse Fourier transform
    of its energy spectrum (ESD) - which itself is the multiplication between
    FT(x(t)) and FT(x(-t))
    aka. auto-corr is convolution with self, which is squaring in Fourier space
    This approach is computationally more efficient than brute force
    (n log(n) vs n^2).
    - By Cauchy-Swartz, the autocorrelation attains it is maximum
    at the center location - that maximum value is the signal's variance
    (assuming that the input signal is mean centered).

    Parameters
    ---------
    x: torch.Tensor
        input signal of shape [b, c, h, w]
    n_shifts: integer
        Sets the length scale of the auto-correlation
        (ie. maximum offset or lag)

    Returns
    -------
    autocorr: torch.tensor
        computed autocorrelation

    TODO
    ----
    FIX N_SHIFTS ODD OF BY ONE ERROR
    use torch.fft.rfft2
    signal_ndim argument, rfftn
    ESD PSD
    periodogram
    """
    n_batch, n_ch, h, w = x.shape

    spectrum = fft.rfft2(x, dim=(-2, -1), norm=None)
    energy_spectrum = torch.abs(spectrum) ** 2
    zero_phase = torch.zeros_like(energy_spectrum)
    energy_spectrum = polar_to_rectangular(energy_spectrum, zero_phase)

    autocorr = fft.irfft2(energy_spectrum, dim=(-2, -1), norm=None,
                          s=(h, w))
    autocorr = fft.fftshift(autocorr, dim=(-2, -1)) / (h*w)

    if n_shifts is not None:
        autocorr = center_crop(autocorr, output_size=(n_shifts, n_shifts))

    return autocorr

def autocorr(x, n_shifts=7):
    """Compute the autocorrelation of `x` up to `n_shifts` shifts,
    the calculation is performed in the frequency domain.
    Parameters
    ---------
    x: torch.Tensor
        input signal of shape [b, c, h, w]
    n_shifts: integer
        Sets the length scale of the auto-correlation
        (ie. maximum offset or lag)
    Returns
    -------
    autocorr: torch.tensor
        computed autocorrelation
    Notes
    -----
    - By the Einstein-Wiener-Khinchin theorem:
    The autocorrelation of a wide sense stationary (WSS) process is the
    inverse Fourier transform of its energy spectrum (ESD) - which itself
    is the multiplication between FT(x(t)) and FT(x(-t)).
    In other words, the auto-correlation is convolution of the signal `x` with
    itself, which corresponds to squaring in the frequency domain.
    This approach is computationally more efficient than brute force
    (n log(n) vs n^2).
    - By Cauchy-Swartz, the autocorrelation attains it is maximum at the center
    location (ie. no shift) - that maximum value is the signal's variance
    (assuming that the input signal is mean centered).
    """
    N, C, H, W = x.shape
    assert n_shifts >= 1

    spectrum = fft.rfft2(x, dim=(-2, -1), norm=None)

    energy_spectrum = torch.abs(spectrum) ** 2
    zero_phase = torch.zeros_like(energy_spectrum)
    energy_spectrum = polar_to_rectangular(energy_spectrum, zero_phase)

    autocorr = fft.irfft2(energy_spectrum, dim=(-2, -1), norm=None,
                          s=(H, W))
    autocorr = fft.fftshift(autocorr, dim=(-2, -1)) / (H*W)

    if n_shifts is not None:
        autocorr = autocorr[:, :, (H//2-n_shifts//2):(H//2+(n_shifts+1)//2),
                                  (W//2-n_shifts//2):(W//2+(n_shifts+1)//2)]
    return autocorr

def steer(basis, angle, harmonics=None, steermtx=None, return_weights=False,
          even_phase=True):
    """Steer BASIS to the specfied ANGLE.

    Parameters
    ----------
    basis : array_like
        array whose columns are vectorized rotated copies of a steerable
        function, or the responses of a set of steerable filters.
    angle : array_like or int
        scalar or column vector the size of the basis. specifies the angle(s)
        (in radians) to steer to
    harmonics : list or None
        a list of harmonic numbers indicating the angular harmonic content of
        the basis. if None (default), N even or odd low frequencies, as for
        derivative filters
    steermtx : array_like or None
        matrix which maps the filters onto Fourier series components (ordered
        [cos0 cos1 sin1 cos2 sin2 ... sinN]). See steer_to_harmonics_mtx
        function for more details. If None (default), assumes cosine phase
        harmonic components, and filter positions at 2pi*n/N.
    return_weights : bool
        whether to return the weights or not.
    even_phase : bool
        specifies whether the harmonics are cosine or sine phase aligned about
        those positions.

    Returns
    -------
    res : np.ndarray
        the resteered basis
    steervect : np.ndarray
        the weights used to resteer the basis. only returned if
        ``return_weights`` is True
    """

    num = basis.shape[-1]
    device = basis.device

    if isinstance(angle, (int, float)):
        angle = np.array([angle])
    else:
        if angle.shape[0] != basis.shape[0] or angle.shape[1] != 1:
            raise Exception("ANGLE must be a scalar, or a column vector the"
                            "size of the basis elements")

    # If HARMONICS is not specified, assume derivatives.
    if harmonics is None:
        harmonics = np.arange(1 - (num % 2), num, 2)

    if len(harmonics.shape) == 1 or harmonics.shape[0] == 1:
        # reshape to column matrix
        harmonics = harmonics.reshape(harmonics.shape[0], 1)
    elif harmonics.shape[0] != 1 and harmonics.shape[1] != 1:
        raise Exception('input parameter HARMONICS must be 1D!')

    if 2 * harmonics.shape[0] - (harmonics == 0).sum() != num:
        raise Exception('harmonics list is incompatible with basis size!')

    # If STEERMTX not passed, assume evenly distributed cosine-phase filters:
    if steermtx is None:
        steermtx = steer_to_harmonics_mtx(
            harmonics, np.pi * np.arange(num) / num, even_phase=even_phase)

    steervect = np.zeros((angle.shape[0], num))
    arg = angle * harmonics[np.nonzero(harmonics)[0]].T
    if all(harmonics):
        steervect[:, range(0, num, 2)] = np.cos(arg)
        steervect[:, range(1, num, 2)] = np.sin(arg)
    else:
        steervect[:, 0] = np.ones((arg.shape[0], 1))
        steervect[:, range(1, num, 2)] = np.cos(arg)
        steervect[:, range(2, num, 2)] = np.sin(arg)

    steervect = np.dot(steervect, steermtx)

    steervect = torch.tensor(steervect, dtype=basis.dtype).to(device)
    if steervect.shape[0] > 1:
        tmp = basis @ steervect
        res = tmp.sum().t()
    else:
        res = basis @ steervect.t()
    if return_weights:
        return res, steervect.reshape(num)
    else:
        return res<|MERGE_RESOLUTION|>--- conflicted
+++ resolved
@@ -71,7 +71,6 @@
     return a + g * (b-a)
 
 
-<<<<<<< HEAD
 def interpolate1d(x_new, Y, X):
     r""" One-dimensional linear interpolation.
 
@@ -98,8 +97,6 @@
 
     return np.reshape(out, x_new.shape)
 
-=======
->>>>>>> 11879876
 
 def raised_cosine(width=1, position=0, values=(0, 1)):
     """Return a lookup table containing a "raised cosine" soft threshold
@@ -183,7 +180,6 @@
     return torch.complex(real, imaginary)
 
 
-<<<<<<< HEAD
 def make_disk(img_size: Union[int, Tuple[int, int]],
               outer_radius: float = None,
               inner_radius: float = None) -> torch.Tensor:
@@ -212,27 +208,6 @@
     if isinstance(img_size, int):
         img_size = (img_size, img_size)
     assert len(img_size) == 2
-=======
-def rectangular_to_polar(x):
-    r"""Rectangular to polar coordinate transform
-
-    Parameters
-    --------
-    x: torch.ComplexTensor
-
-    Returns
-    -------
-    amplitude: torch.Tensor
-        tensor containing the amplitude (aka. complex modulus)
-    phase: torch.Tensor
-        tensor containing the phase
-
-    """
-
-    amplitude = torch.abs(x)
-    phase = torch.angle(x)
-    return amplitude, phase
->>>>>>> 11879876
 
     if outer_radius is None:
         outer_radius = (min(img_size)-1) / 2
@@ -275,7 +250,6 @@
 
     Returns
     -------
-<<<<<<< HEAD
     noisy_img : torch.Tensor
         the noisy image. If `noise_mse` contains only one element, this will be
         the same size as `img`. Else, each separate value from `noise_mse` will
@@ -294,18 +268,6 @@
         torch.sqrt(noise_mse / (noise**2).mean((-1, -2)
                                                ).unsqueeze(-1).unsqueeze(-1))
     return img + noise
-=======
-    torch.Tensor 
-        complex tensor
-
-    """
-    if (amplitude < 0).any():
-        raise ValueError("Amplitudes must be strictly positive.")
-
-    real = amplitude * torch.cos(phase)
-    imaginary = amplitude * torch.sin(phase)
-    return torch.complex(real, imaginary)
->>>>>>> 11879876
 
 
 # def fftshift(x, dims=None):
@@ -332,59 +294,6 @@
 #     shifts = [(x.shape[d] + 1)//2 for d in dims]
 #     return torch.roll(x, shifts=shifts, dims=dims)
 
-
-def autocorr(x, n_shifts=7):
-    """Compute the autocorrelation of `x` up to `n_shifts` shifts,
-    the calculation is performed in frequency space.
-
-    Notes:
-    - By the Einstein-Wiener-Khinchin theorem:
-    The autocorrelation of a WSS process is the inverse Fourier transform
-    of its energy spectrum (ESD) - which itself is the multiplication between
-    FT(x(t)) and FT(x(-t))
-    aka. auto-corr is convolution with self, which is squaring in Fourier space
-    This approach is computationally more efficient than brute force
-    (n log(n) vs n^2).
-    - By Cauchy-Swartz, the autocorrelation attains it is maximum
-    at the center location - that maximum value is the signal's variance
-    (assuming that the input signal is mean centered).
-
-    Parameters
-    ---------
-    x: torch.Tensor
-        input signal of shape [b, c, h, w]
-    n_shifts: integer
-        Sets the length scale of the auto-correlation
-        (ie. maximum offset or lag)
-
-    Returns
-    -------
-    autocorr: torch.tensor
-        computed autocorrelation
-
-    TODO
-    ----
-    FIX N_SHIFTS ODD OF BY ONE ERROR
-    use torch.fft.rfft2
-    signal_ndim argument, rfftn
-    ESD PSD
-    periodogram
-    """
-    n_batch, n_ch, h, w = x.shape
-
-    spectrum = fft.rfft2(x, dim=(-2, -1), norm=None)
-    energy_spectrum = torch.abs(spectrum) ** 2
-    zero_phase = torch.zeros_like(energy_spectrum)
-    energy_spectrum = polar_to_rectangular(energy_spectrum, zero_phase)
-
-    autocorr = fft.irfft2(energy_spectrum, dim=(-2, -1), norm=None,
-                          s=(h, w))
-    autocorr = fft.fftshift(autocorr, dim=(-2, -1)) / (h*w)
-
-    if n_shifts is not None:
-        autocorr = center_crop(autocorr, output_size=(n_shifts, n_shifts))
-
-    return autocorr
 
 def autocorr(x, n_shifts=7):
     """Compute the autocorrelation of `x` up to `n_shifts` shifts,
@@ -429,8 +338,9 @@
 
     if n_shifts is not None:
         autocorr = autocorr[:, :, (H//2-n_shifts//2):(H//2+(n_shifts+1)//2),
-                                  (W//2-n_shifts//2):(W//2+(n_shifts+1)//2)]
+                            (W//2-n_shifts//2):(W//2+(n_shifts+1)//2)]
     return autocorr
+
 
 def steer(basis, angle, harmonics=None, steermtx=None, return_weights=False,
           even_phase=True):
