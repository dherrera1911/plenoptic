"""abstract synthesis super-class
"""
import abc
import seaborn as sns
import re
import torch
from torch import optim
import torchcontrib
import numpy as np
import warnings
from ..tools.data import to_numpy
from ..tools.optim import l2_norm
import matplotlib.pyplot as plt
import pyrtools as pt
from ..tools.display import rescale_ylim, plot_representation, update_plot
from matplotlib import animation
from ..simulate.models.naive import Identity
from tqdm import tqdm
import dill
from ..tools.metamer_utils import RangeClamper


class Synthesis(metaclass=abc.ABCMeta):
    r"""Abstract super-class for synthesis methods

    All synthesis methods share a variety of similarities and thus need
    to have similar methods. Some of these can be implemented here and
    simply inherited, some of them will need to be different for each
    sub-class and thus are marked as abstract methods here

    Parameters
    ----------
    base_signal : torch.Tensor or array_like
        A 4d tensor, this is the image whose representation we wish to
        match. If this is not a tensor, we try to cast it as one.
    model : torch.nn.Module or function
        The visual model or metric to synthesize with. See `MAD_Competition`
        for details.
    loss_function : callable or None, optional
        the loss function to use to compare the representations of the
        models in order to determine their loss. Only used for the
        Module models, ignored otherwise. If None, we use the default:
        the element-wise 2-norm. See `MAD_Competition` notebook for more
        details
    model_kwargs : dict
        if model is a function (that is, you're using a metric instead
        of a model), then there might be additional arguments you want
        to pass it at run-time. Note that this means they will be passed
        on every call.

    """

    def __init__(self, base_signal, model, loss_function, model_kwargs={}, loss_function_kwargs={}):
        # this initializes all the attributes that are shared, though
        # they can be overwritten in the individual __init__() if
        # necessary
        self._use_subset_for_gradient = False

        if not isinstance(base_signal, torch.Tensor):
            base_signal = torch.tensor(base_signal, dtype=torch.float32)
        self.base_signal = base_signal
        self.seed = None
        self._rep_warning = False

        if loss_function is None:
            loss_function = l2_norm
        else:
            if not isinstance(model, torch.nn.Module):
                warnings.warn("Ignoring custom loss_function for model since it's a metric")

        # we handle models a little differently, so this is here
        if isinstance(model, torch.nn.Module):
            self.model = model

            def wrapped_loss_func(synth_rep, ref_rep, synth_img, ref_img):
                return loss_function(ref_rep=ref_rep, synth_rep=synth_rep, ref_img=ref_img,
                                     synth_img=synth_img, **loss_function_kwargs)
            self.loss_function = wrapped_loss_func
        else:
            self.model = Identity(model.__name__).to(base_signal.device)

            def wrapped_model(synth_rep, ref_rep, synth_img, ref_img):
                return model(synth_rep, ref_rep, **model_kwargs)
            self.loss_function = wrapped_model
            self._rep_warning = True

        self.base_representation = self.analyze(self.base_signal)
        self.synthesized_signal = None
        self.synthesized_representation = None
        self._optimizer = None
        self._scheduler = None

        self.loss = []
        self.gradient = []
        self.learning_rate = []
        self.pixel_change = []
        self._last_iter_synthesized_signal = None
        self.saved_representation = []
        self.saved_signal = []
        self.saved_signal_gradient = []
        self.saved_representation_gradient = []
        self.scales_loss = None
        self.scales = None
        self.scales_timing = None
        self.scales_finished = None
        self.coarse_to_fine = False
        self.store_progress = None

    def _set_seed(self, seed):
        """set the seed

        we call both ``torch.manual_seed()`` and ``np.random.seed()``

        we also set the ``self.seed`` attribute

        Parameters
        ----------
        seed : int
            the seed to set
        """
        self.seed = seed
        if seed is not None:
            # random initialization
            torch.manual_seed(seed)
            np.random.seed(seed)

    def _init_synthesized_signal(self, synthesized_signal_data, clamper=RangeClamper((0, 1)),
                                 clamp_each_iter=True):
        """initialize the synthesized image

        set the ``self.synthesized_signal`` attribute to be a parameter with
        the user-supplied data, making sure it's the right shape and
        calling clamper on it, if set

        also initialize the ``self.synthesized_representation`` attribute

        Parameters
        ----------
        synthesized_signal_data : torch.Tensor or array_like
            the data to use as the first synthesized_signal
        clamper : Clamper or None, optional
            will set ``self.clamper`` attribute to this, and if not
            None, will call ``clamper.clamp`` on synthesized_signal
        clamp_each_iter : bool, optional
            If True (and ``clamper`` is not ``None``), we clamp every
            iteration. If False, we only clamp at the very end, after
            the last iteration
        """
        self.synthesized_signal = torch.nn.Parameter(synthesized_signal_data, requires_grad=True)
        while self.synthesized_signal.ndimension() < 4:
            self.synthesized_signal.data = self.synthesized_signal.data.unsqueeze(0)
        self.clamper = clamper
        if self.clamper is not None:
            self.synthesized_signal.data = self.clamper.clamp(self.synthesized_signal.data)
        self.synthesized_representation = self.analyze(self.synthesized_signal)
        self.clamp_each_iter = clamp_each_iter

    def _init_ctf_and_randomizer(self, loss_thresh=1e-4, fraction_removed=0, coarse_to_fine=False,
                                 loss_change_fraction=1, loss_change_thresh=1e-2,
                                 loss_change_iter=50):
        """initialize stuff related to randomization and coarse-to-fine

        Parameters
        ----------
        loss_thresh : float, optional
            If the loss over the past ``loss_change_iter`` is less than
            ``loss_thresh``, we stop.
        fraction_removed: float, optional
            The fraction of the representation that will be ignored
            when computing the loss. At every step the loss is computed
            using the remaining fraction of the representation only.
            A new sample is drawn a every step. This gives a stochastic
            estimate of the gradient and might help optimization.
        coarse_to_fine : { 'together', 'separate', False}, optional
            If False, don't do coarse-to-fine optimization. Else, there
            are two options for how to do it:
            - 'together': start with the coarsest scale, then gradually
              add each finer scale. this is like blurring the objective
              function and then gradually adding details and is probably
              what you want.
            - 'separate': compute the gradient with respect to each
              scale separately (ignoring the others), then with respect
              to all of them at the end.
            (see above for more details on what's required of the model
            for this to work).
        loss_change_fraction : float, optional
            If we think the loss has stopped decreasing (based on
            ``loss_change_iter`` and ``loss_change_thresh``), the
            fraction of the representation with the highest loss that we
            use to calculate the gradients
        loss_change_thresh : float, optional
            The threshold below which we consider the loss as unchanging
            in order to determine whether we should only calculate the
            gradient with respect to the
            ``loss_change_fraction`` fraction of statistics with
            the highest error.
        loss_change_iter : int, optional
            How many iterations back to check in order to see if the
            loss has stopped decreasing in order to determine whether we
            should only calculate the gradient with respect to the
            ``loss_change_fraction`` fraction of statistics with
            the highest error.

        """
        if fraction_removed > 0 or loss_change_fraction < 1:
            self._use_subset_for_gradient = True
            if isinstance(self.model, Identity):
                raise Exception("Can't use fraction_removed or loss_change_fraction with metrics!"
                                " Since most of the metrics rely on the image being correctly "
                                "structured (and thus not randomized) when passed to them")
        self.fraction_removed = fraction_removed
        self.loss_thresh = loss_thresh
        self.loss_change_thresh = loss_change_thresh
        self.loss_change_iter = int(loss_change_iter)
        self.loss_change_fraction = loss_change_fraction
        self.coarse_to_fine = coarse_to_fine
        if coarse_to_fine not in [False, 'separate', 'together']:
            raise Exception(f"Don't know how to handle value {coarse_to_fine}! Must be one of: "
                            "False, 'separate', 'together'")
        if coarse_to_fine:
            if self.scales is None:
                # this creates a new object, so we don't modify model.scales
                self.scales = [i for i in self.model.scales[:-1]]
                if coarse_to_fine == 'separate':
                    self.scales += [self.model.scales[-1]]
                self.scales += ['all']
                self.scales_timing = dict((k, []) for k in self.scales)
                self.scales_timing[self.scales[0]].append(0)
                self.scales_finished = []
                self.scales_loss = []
            # else, we're continuing a previous version and want to continue
        if loss_thresh >= loss_change_thresh:
            raise Exception("loss_thresh must be strictly less than loss_change_thresh, or things"
                            " get weird!")

    def _init_store_progress(self, store_progress, save_progress, save_path):
        """initialize store_progress-related attributes

        sets the ``self.save_progress``, ``self.store_progress``, and
        ``self.save_path`` attributes, as well as changing
        ``saved_signal, saved_representation, saved_signal_gradient,
        saved_representation_gradient`` attibutes all to lists so we can
        append to them. finally, adds first value to ``saved_signal`` and
        ``saved_representation``

        Parameters
        ----------
        store_progress : bool or int, optional
            Whether we should store the representation of the metamer
            and the metamer image in progress on every iteration. If
            False, we don't save anything. If True, we save every
            iteration. If an int, we save every ``store_progress``
            iterations (note then that 0 is the same as False and 1 the
            same as True). If True or int>0, ``self.saved_signal``
            contains the stored images, and ``self.saved_representation
            contains the stored representations.
        save_progress : bool or int, optional
            Whether to save the metamer as we go (so that you can check
            it periodically and so you don't lose everything if you have
            to kill the job / it dies before it finishes running). If
            True, we save to ``save_path`` every time we update the
            saved_representation. We attempt to save with the
            ``save_model_reduced`` flag set to True. If an int, we save
            every ``save_progress`` iterations. Note that this can end
            up actually taking a fair amount of time, especially for
            large numbers of iterations (and thus, presumably, larger
            saved history tensors) -- it's therefore recommended that
            you set this to a relatively large integer (say, one-tenth
            ``max_iter``) for the purposes of speeding up your
            synthesis.
        save_path : str, optional
            The path to save the synthesis-in-progress to (ignored if
            ``save_progress`` is False)

        """
        # python's implicit boolean-ness means we can do this! it will evaluate to False for False
        # and 0, and True for True and every int >= 1
        if store_progress is None and self.store_progress is not None:
            store_progress = self.store_progress
        if store_progress:
            if store_progress is True:
                store_progress = 1
            # if this is not the first time synthesize is being run for
            # this metamer object,
            # saved_signal/saved_representation(_gradient) will be
            # tensors instead of lists. This converts them back to lists
            # so we can use append. If it's the first time, they'll be
            # empty lists and this does nothing
            self.saved_signal = list(self.saved_signal)
            self.saved_representation = list(self.saved_representation)
            self.saved_signal_gradient = list(self.saved_signal_gradient)
            self.saved_representation_gradient = list(self.saved_representation_gradient)
            self.saved_signal.append(self.synthesized_signal.clone().to('cpu'))
            self.saved_representation.append(self.analyze(self.synthesized_signal).to('cpu'))
        else:
            if save_progress:
                raise Exception("Can't save progress if we're not storing it! If save_progress is"
                                " True, store_progress must be not False")
        if self.store_progress is not None and store_progress != self.store_progress:
            # we require store_progress to be the same because otherwise
            # the subsampling relationship between attrs that are stored
            # every iteration (loss, gradient, etc) and those that are
            # stored every store_progress iteration (e.g., saved_signal,
            # saved_representation) changes partway through and that's
            # annoying
            raise Exception("If you've already run synthesize() before, must re-run it with same"
                            f" store_progress arg ({self.store_progress}; True is equivalent to "
                            "1)")
        self.store_progress = store_progress
        self.save_progress = save_progress
        self.save_path = save_path

    def _check_nan_loss(self, loss):
        """check if loss is nan and, if so, return True

        This checks if loss is NaN and, if so, updates
        synthesized_signal/representation to be several iterations ago (so
        they're meaningful) and then returns True

        Parameters
        ----------
        loss : torch.Tensor
            the loss from the most recent iteration

        Returns
        -------
        is_nan : bool
            True if loss was nan, False otherwise

        """
        if np.isnan(loss.item()):
            warnings.warn("Loss is NaN, quitting out! We revert synthesized_signal / synthesized_"
                          "representation to our last saved values (which means this will "
                          "throw an IndexError if you're not saving anything)!")
            # need to use the -2 index because the last one will be
            # the one full of NaNs. this happens because the loss is
            # computed before calculating the gradient and updating
            # synthesized_signal; therefore the iteration where loss is
            # NaN is the one *after* the iteration where
            # synthesized_signal (and thus synthesized_representation)
            # started to have NaN values. this will fail if it hits
            # a nan before store_progress iterations (because then
            # saved_signal/saved_representation only has a length of
            # 1) but in that case, you have more severe problems
            self.synthesized_signal = torch.nn.Parameter(self.saved_signal[-2])
            self.synthesized_representation = self.saved_representation[-2]
            return True
        return False

    def _clamp_and_store(self, i):
        """clamp synthesized_signal and store/save, if appropriate

        these all happen together because they all happen ``with
        torch.no_grad()``

        if it's the right iteration, we update: ``saved_signal,
        saved_representation, saved_signal_gradient,
        saved_representation_gradient``

        Parameters
        ----------
        i : int
            the current iteration (0-indexed)

        Returns
        -------
        stored : bool
            True if we stored this iteration, False if not. Note that
            storing and saving can be separated (if both
            ``store_progress`` and ``save_progress`` are different
            integers, for example). This only reflects *storing*, not
            saving

        """
        stored = False
        with torch.no_grad():
            if self.clamper is not None and self.clamp_each_iter:
                self.synthesized_signal.data = self.clamper.clamp(self.synthesized_signal.data)

            # i is 0-indexed but in order for the math to work out we want to be checking a
            # 1-indexed thing against the modulo (e.g., if max_iter=10 and
            # store_progress=3, then if it's 0-indexed, we'll try to save this four times,
            # at 0, 3, 6, 9; but we just want to save it three times, at 3, 6, 9)
            if self.store_progress and ((i+1) % self.store_progress == 0):
                # want these to always be on cpu, to reduce memory use for GPUs
                self.saved_signal.append(self.synthesized_signal.clone().to('cpu'))
                # we do this instead of using
                # self.synthesized_representation because its size might
                # change over time (if we're doing coarse-to-fine), and
                # we want to be able to stack this
                self.saved_representation.append(self.analyze(self.synthesized_signal).to('cpu'))
                self.saved_signal_gradient.append(self.synthesized_signal.grad.clone().to('cpu'))
                self.saved_representation_gradient.append(self.synthesized_representation.grad.clone().to('cpu'))
                if self.save_progress is True:
                    self.save(self.save_path, True)
                stored = True
            if type(self.save_progress) == int and ((i+1) % self.save_progress == 0):
                self.save(self.save_path, True)
        return stored

    def _check_for_stabilization(self, i):
        r"""Check whether the loss has stabilized and, if so, return True

        We check whether the loss has stopped decreasing and return True
        if so.

        We rely on a handful of attributes to do this, and take the
        following steps:

        1. Check if we've been synthesizing for at least
           ``self.loss_change_iter`` iterations.

        2a. If so, check whether the absolute difference between the most
           recent loss and the loss ``self.loss_change_iter`` iterations
           ago is less than ``self.loss_thresh``.

        2b. If not, return False

        3a. If so, check whether coarse_to_fine is not False.

        3b. If not, return False

        4a. If so, check whether we're synthesizing with respect to all
           scales and have been doing so for at least
           ``self.loss_change_iter`` iterations.

        4b. If not, return True

        5a. If so, return True

        5b. If not, return False

        Parameters
        ----------
        i : int
            the current iteration (0-indexed)

        """
        if len(self.loss) > self.loss_change_iter:
            if abs(self.loss[-self.loss_change_iter] - self.loss[-1]) < self.loss_thresh:
                if self.coarse_to_fine:
                    # only break out if we've been doing for long enough
                    if self.scales[0] == 'all' and i - self.scales_timing['all'][0] > self.loss_change_iter:
                        return True
                else:
                    return True
        return False

    def _finalize_stored_progress(self):
        """stack the saved_* attributes

        if we were storing progress, stack the ``saved_representation,
        saved_signal, saved_signal_gradient,
        saved_representation_gradient`` attributes so they're a single
        tensor

        we can't stack the gradients if we used coarse-to-fine
        optimization, because then they'll be different shapes, so we
        have to keep them as a list

        """
        if self.clamper is not None:
            try:
                # setting the data directly avoids the issue of setting
                # a non-Parameter tensor where a tensor should be
                self.synthesized_signal.data = self.clamper.clamp(self.synthesized_signal.data)
                self.synthesized_representation.data = self.analyze(self.synthesized_signal).data
            except RuntimeError:
                # this means that we hit a NaN during optimization and
                # so self.synthesized_signal is on the cpu (since we're
                # copying from self.saved_imgae, which is always on the
                # cpu), whereas the model is on a different device. this
                # should be the same as self.base_signal.device
                # (unfortunatley we can't trust that self.model has a
                # device attribute), and so the following should hopefully work
                self.synthesized_signal.data = self.clamper.clamp(self.synthesized_signal.data.to(self.base_signal.device))
                self.synthesized_representation.data = self.analyze(self.synthesized_signal).data

        if self.store_progress:
            self.saved_representation = torch.stack(self.saved_representation)
            self.saved_signal = torch.stack(self.saved_signal)
            self.saved_signal_gradient = torch.stack(self.saved_signal_gradient)
            # we can't stack the gradients if we used coarse-to-fine
            # optimization, because then they'll be different shapes, so
            # we have to keep them as a list
            try:
                self.saved_representation_gradient = torch.stack(self.saved_representation_gradient)
            except RuntimeError:
                pass

    @abc.abstractmethod
    def synthesize(self, seed=0, max_iter=100, learning_rate=1, scheduler=True, optimizer='Adam',
                   optimizer_kwargs={}, swa=False, swa_kwargs={}, clamper=RangeClamper((0, 1)),
                   clamp_each_iter=True, store_progress=False,
                   save_progress=False, save_path='synthesis.pt', loss_thresh=1e-4,
                   loss_change_iter=50, fraction_removed=0., loss_change_thresh=1e-2,
                   loss_change_fraction=1., coarse_to_fine=False, clip_grad_norm=False):
        r"""synthesize an image

        this is a skeleton of how synthesize() works, just to serve as a
        guide -- YOU SHOULD NOT CALL THIS FUNCTION.

        You should, however, copy the call signature and then add any
        extra arguments specific to the given synthesis method at the
        beginning

        FOLLOWING DOCUMENTATION APPLIES AS LONG AS YOU USE ALL THE ABOVE
        ARGUMENTS AND FOLLOW THE GENERAL STRUCTURE OUTLINED IN THIS
        FUNCTION

        Parameters
        ----------
        seed : int or None, optional
            Number with which to seed pytorch and numy's random number
            generators. If None, won't set the seed.
        max_iter : int, optinal
            The maximum number of iterations to run before we end
        learning_rate : float or None, optional
            The learning rate for our optimizer. None is only accepted
            if we're resuming synthesis, in which case we use the last
            learning rate from the previous instance.
        scheduler : bool, optional
            whether to initialize the scheduler or not. If False, the
            learning rate will never decrease.
        optimizer: {'GD', 'Adam', 'SGD', 'LBFGS', 'AdamW'}
            The choice of optimization algorithm. 'GD' is regular
            gradient descent.
        optimizer_kwargs : dict, optional
            Dictionary of keyword arguments to pass to the optimizer (in
            addition to learning_rate). What these should be depend on
            the specific optimizer you're using
        swa : bool, optional
            whether to use stochastic weight averaging or not
        swa_kwargs : dict, optional
            Dictionary of keyword arguments to pass to the SWA object. See
            torchcontrib.optim.SWA docs for more info.
        clamper : plenoptic.Clamper or None, optional
            Clamper makes a change to the image in order to ensure that
            it stays reasonable. The classic example (and default
            option) is making sure the range lies between 0 and 1, see
            plenoptic.RangeClamper for an example.
        clamp_each_iter : bool, optional
            If True (and ``clamper`` is not ``None``), we clamp every
            iteration. If False, we only clamp at the very end, after
            the last iteration
        store_progress : bool or int, optional
            Whether we should store the representation of the metamer
            and the metamer image in progress on every iteration. If
            False, we don't save anything. If True, we save every
            iteration. If an int, we save every ``store_progress``
            iterations (note then that 0 is the same as False and 1 the
            same as True).
        save_progress : bool or int, optional
            Whether to save the metamer as we go. If True, we save to
            ``save_path`` every ``store_progress`` iterations. If an int, we
            save every ``save_progress`` iterations. Note that this can end up
            actually taking a fair amount of time.
        save_path : str, optional
            The path to save the synthesis-in-progress to (ignored if
            ``save_progress`` is False)
        loss_thresh : float, optional
            If the loss over the past ``loss_change_iter`` has changed
            less than ``loss_thresh``, we stop.
        loss_change_iter : int, optional
            loss has stopped decreasing in order to determine whether we
            should only calculate the gradient with respect to the
            ``loss_change_fraction`` fraction of statistics with
            the highest error.
        fraction_removed: float, optional
            The fraction of the representation that will be ignored
            when computing the loss. At every step the loss is computed
            using the remaining fraction of the representation only.
        loss_change_thresh : float, optional
            The threshold below which we consider the loss as unchanging
            in order to determine whether we should only calculate the
            gradient with respect to the
            ``loss_change_fraction`` fraction of statistics with
            the highest error.
        loss_change_fraction : float, optional
            If we think the loss has stopped decreasing (based on
            ``loss_change_iter`` and ``loss_change_thresh``), the
            fraction of the representation with the highest loss that we
            use to calculate the gradients
        coarse_to_fine : { 'together', 'separate', False}, optional
            If False, don't do coarse-to-fine optimization. Else, there
            are two options for how to do it:
            - 'together': start with the coarsest scale, then gradually
              add each finer scale.
            - 'separate': compute the gradient with respect to each
              scale separately (ignoring the others), then with respect
              to all of them at the end.
            (see ``Metamer`` tutorial for more details).
        clip_grad_norm : bool or float, optional
            Clip the gradient norm to avoid issues with numerical overflow.
            Gradient norm will be clipped to the specified value (True is
            equivalent to 1).

        Returns
        -------
        synthesized_signal : torch.Tensor
            The synthesized image we've created
        synthesized_representation : torch.Tensor
            model's representation of this image

        """
        raise NotImplementedError("Synthesis.synthesize() should not be called!")
        # set the seed
        self._set_seed(seed)
        # initialize synthesized_signal -- how exactly you do this will
        # depend on the synthesis method
        self._init_synthesized_signal(synthesized_signal_data, clamper, clamp_each_iter)
        # initialize stuff related to coarse-to-fine and randomization
        self._init_ctf_and_randomizer(loss_thresh, fraction_removed, coarse_to_fine,
                                      loss_change_fraction, loss_change_thresh, loss_change_iter)
        # initialize the optimizer
        self._init_optimizer(optimizer, learning_rate, scheduler, clip_grad_norm,
                             optimizer_kwargs, swa, swa_kwargs)
        # get ready to store progress
        self._init_store_progress(store_progress, save_progress)

        # initialize the progress bar...
        pbar = tqdm(range(max_iter))

        # and start synthesizing.
        for i in pbar:
            # this is an example, because this is the section that will
            # vary the most amongst synthesis methods
            loss, g, lr, pixel_change = self._optimizer_step(pbar)
            self.loss.append(loss.item())
            self.pixel_change.append(pixel_change.item())
            self.gradient.append(g.item())
            self.learning_rate.append(lr)

            # check if loss is nan
            if self._check_nan_loss(loss):
                break

            # clamp and update saved_* attrs
            self._clamp_and_store(i)

            if self._check_for_stabilization(i):
                break

        pbar.close()

        # finally, stack the saved_* attributes
        self._finalize_store_progress()

        # and return
        return self.synthesized_signal.data, self.synthesized_representation.data

    def analyze(self, x, **kwargs):
        r"""Analyze the image, that is, obtain the model's representation of it

        Any kwargs are passed to the model's forward method

        Parameters
        ----------
        x : torch.Tensor
            The image to analyze

        Returns
        -------
        y : torch.Tensor
            The model's representation of x
        """
        y = self.model(x, **kwargs)
        if isinstance(y, list):
            return torch.cat([s.squeeze().view(-1) for s in y]).unsqueeze(1)
        else:
            return y

    def objective_function(self, synth_rep, ref_rep, synth_img, ref_img):
        r"""Calculate the loss

        This is what we minimize. We call
        ``self.loss_function(ref_rep=ref_rep, synth_rep=synth_rep,
        ref_img=ref_img, synth_img=synth_img)`` -- by default, this is
        the L2-norm of the difference between the two representations:
        ``torch.norm(ref_rep - synth_rep, p=2)``.

        We have this as a separate method, instead of just using the
        attribute, in order to allow sub-classes to overwrite. For
        example, if you want to take this output and then do something
        else to it (like flip its sign or normalize it)

        Parameters
        ----------
        synth_rep : torch.Tensor
            model representation of the synthesized image
        ref_rep : torch.Tensor
            model representation of the reference image
        synth_img : torch.Tensor
            the synthesized image.
        ref_img : torch.Tensor
            the reference image

        Returns
        -------
        loss : torch.Tensor
            single-element tensor containing the L2-norm of the
            difference between x and y

        """
        return self.loss_function(ref_rep=ref_rep, synth_rep=synth_rep, ref_img=ref_img,
                                  synth_img=synth_img)

    def representation_error(self, iteration=None, **kwargs):
        r"""Get the representation error

        This is (synthesized_representation - base_representation). If
        ``iteration`` is not None, we use
        ``self.saved_representation[iteration]`` for
        synthesized_representation

        Any kwargs are passed through to self.analyze when computing the
        synthesized/base representation.

        Parameters
        ----------
        iteration: int or None, optional
            Which iteration to create the representation ratio for. If
            None, we use the current ``synthesized_representation``

        Returns
        -------
        torch.Tensor

        """
        if self._rep_warning:
            warnings.warn("Since at least one of your models is a metric, its representation_error"
                          " will be meaningless -- it will just show the pixel-by-pixel difference"
                          ". (Your loss is still meaningful, however, since it's the actual "
                          "metric)")
        if iteration is not None:
            synthesized_rep = self.saved_representation[iteration].to(self.base_representation.device)
        else:
            synthesized_rep = self.analyze(self.synthesized_signal, **kwargs)
        try:
            rep_error = synthesized_rep - self.base_representation
        except RuntimeError:
            # try to use the last scale (if the above failed, it's
            # because they were different shapes), but only if the user
            # didn't give us another scale to use
            if 'scales' not in kwargs.keys():
                kwargs['scales'] = [self.scales[-1]]
            rep_error = synthesized_rep - self.analyze(self.base_signal, **kwargs)
        return rep_error

    def _init_optimizer(self, optimizer, lr, scheduler=True, clip_grad_norm=False,
                        optimizer_kwargs={}, swa=False, swa_kwargs={}):
        """Initialize the optimzer and learning rate scheduler

        This gets called at the beginning of synthesize() and can also
        be called at other moments to make sure we're using the original
        learning rate (e.g., when moving to a different scale for
        coarse-to-fine optimization).

        we also (optionally) initialize a learning rate scheduler which
        will reduce the LR on plateau by a factor of .5. To turn this
        behavior off, pass ``scheduler=False``

        optimizer options. each has some default arguments which are
        explained below. with the exception of ``'GD'``, each of these
        can be overwritten by values passed as ``optimizer_kwargs``:
        - 'GD': gradient descent, ``optim.SGD(nesterov=False,
          momentum=0, weight_decay=0)`` (these cannot be modified)
        - 'SGD': stochastic gradient descent, ``optim.SGD(nesterov=True,
          momentum=.8)``
        - 'LBFGS': limited-memory BFGS , ``optim.LBFGS(history_size=10,
          max_iter=4)``
        - 'Adam': Adam, ``optim.Adam(amsgrad=True)``
        - 'AdamW': AdamW, ``optim.AdamW(amsgrad=True)``

        Note that if you modify this function to take extra arguments, make
        sure to modify the line that creates _init_optimizer_kwargs and add it
        there. If you over-write this in a subclass, will also need to update
        _init_optimizer_kwargs to include additional arguments

        Parameters
        ----------
        optimizer : {'GD', 'SGD', 'LBFGS', 'Adam', 'AdamW'}
            the optimizer to initialize.
        lr : float or None
            The learning rate for our optimizer. None is only accepted
            if we're resuming synthesis, in which case we use the last
            learning rate from the previous instance.
        scheduler : bool, optional
            whether to initialize the scheduler or not. If False, the
            learning rate will never decrease. Setting this to True
            seems to improve performance, but it might be useful to turn
            it off in order to better work through what's happening
        clip_grad_norm : bool or float, optional
            If the gradient norm gets too large, the optimization can
            run into problems with numerical overflow. In order to avoid
            that, you can clip the gradient norm to a certain maximum by
            setting this to True or a float (if you set this to False,
            we don't clip the gradient norm). If True, then we use 1,
            which seems reasonable. Otherwise, we use the value set
            here.
        optimizer_kwargs :
            passed to the optimizer's initializer
        swa : bool, optional
            whether to use stochastic weight averaging or not
        swa_kwargs : dict, optional
            Dictionary of keyword arguments to pass to the SWA object.

        """
        # there's a weird scoping issue that happens if we don't copy the
        # dictionary, where it can accidentally persist across instances of the
        # object, which messes all sorts of things up
        optimizer_kwargs = optimizer_kwargs.copy()
        swa_kwargs = swa_kwargs.copy()
        # if lr is None, we're resuming synthesis from earlier, and we
        # want to start with the last learning rate. however, we also
        # want to keep track of the initial learning rate, since we use
        # this for resetting the optimizer during coarse-to-fine
        # optimization. we thus also track the initial_learnig_rate...
        if lr is None:
            lr = self.learning_rate[-1]
            initial_lr = self.learning_rate[0]
        else:
            initial_lr = lr
        if optimizer == 'GD':
            # std gradient descent
            self._optimizer = optim.SGD([self.synthesized_signal], lr=lr, nesterov=False,
                                        momentum=0, weight_decay=0, **optimizer_kwargs)
        elif optimizer == 'SGD':
            for k, v in zip(['nesterov', 'momentum'], [True, .8]):
                if k not in optimizer_kwargs:
                    optimizer_kwargs[k] = v
            self._optimizer = optim.SGD([self.synthesized_signal], lr=lr, **optimizer_kwargs)
        elif optimizer == 'LBFGS':
            for k, v in zip(['history_size', 'max_iter'], [10, 4]):
                if k not in optimizer_kwargs:
                    optimizer_kwargs[k] = v
            self._optimizer = optim.LBFGS([self.synthesized_signal], lr=lr, **optimizer_kwargs)
            warnings.warn('This second order optimization method is more intensive')
            if hasattr(self, 'fraction_removed') and self.fraction_removed > 0:
                warnings.warn('For now the code is not designed to handle LBFGS and random'
                              ' subsampling of coeffs')
        elif optimizer == 'Adam':
            if 'amsgrad' not in optimizer_kwargs:
                optimizer_kwargs['amsgrad'] = True
            self._optimizer = optim.Adam([self.synthesized_signal], lr=lr, **optimizer_kwargs)
        elif optimizer == 'AdamW':
            if 'amsgrad' not in optimizer_kwargs:
                optimizer_kwargs['amsgrad'] = True
            self._optimizer = optim.AdamW([self.synthesized_signal], lr=lr, **optimizer_kwargs)
        else:
            raise Exception("Don't know how to handle optimizer %s!" % optimizer)
        self._swa = swa
        if swa:
            self._optimizer = torchcontrib.optim.SWA(self._optimizer, **swa_kwargs)
            warnings.warn("When using SWA, can't also use LR scheduler")
        else:
            if scheduler:
                self._scheduler = optim.lr_scheduler.ReduceLROnPlateau(self._optimizer, 'min', factor=.5)
            else:
                self._scheduler = None
        if not hasattr(self, '_init_optimizer_kwargs'):
            # this will only happen the first time _init_optimizer gets
            # called, and ensures that we can always re-initilize the
            # optimizer to the same state (mainly used to make sure that
            # the learning rate gets reset when we change target during
            # coarse-to-fine optimization). note that we use the
            # initial_lr here
            init_optimizer_kwargs = {'optimizer': optimizer, 'lr': initial_lr,
                                     'scheduler': scheduler, 'swa': swa,
                                     'swa_kwargs': swa_kwargs,
                                     'optimizer_kwargs': optimizer_kwargs}
            self._init_optimizer_kwargs = init_optimizer_kwargs
        if clip_grad_norm is True:
            self.clip_grad_norm = 1
        else:
            self.clip_grad_norm = clip_grad_norm

    def _closure(self):
        r"""An abstraction of the gradient calculation, before the optimization step.

        This enables optimization algorithms that perform several
        evaluations of the gradient before taking a step (ie. second
        order methods like LBFGS).

        Note that the fraction removed also happens here, and for now a
        fresh sample of noise is drawn at each iteration.
            1) that means for now we do not support LBFGS with a random
               fraction removed.
            2) beyond removing random fraction of the coefficients, one
               could schedule the optimization (eg. coarse to fine)

        Additionally, this is where:
        - ``synthesized_representation`` is updated
        - ``loss.backward()`` is called

        """
        self._optimizer.zero_grad()
        analyze_kwargs = {}
        if self.coarse_to_fine:
            # if we've reached 'all', we act the same as if
            # coarse_to_fine was False
            if self.scales[0] != 'all':
                analyze_kwargs['scales'] = [self.scales[0]]
                # if 'together', then we also want all the coarser
                # scales
                if self.coarse_to_fine == 'together':
                    analyze_kwargs['scales'] += self.scales_finished
        self.synthesized_representation = self.analyze(self.synthesized_signal, **analyze_kwargs)
        base_rep = self.analyze(self.base_signal, **analyze_kwargs)
        if self.store_progress:
            self.synthesized_representation.retain_grad()

        if self._use_subset_for_gradient:
            # here we get a boolean mask (bunch of ones and zeroes) for all
            # the statistics we want to include. We only do this if the loss
            # appears to be roughly unchanging for some number of iterations
            if (len(self.loss) > self.loss_change_iter and
                self.loss[-self.loss_change_iter] - self.loss[-1] < self.loss_change_thresh):
                error_idx = self.representation_error(**analyze_kwargs).flatten().abs().argsort(descending=True)
                error_idx = error_idx[:int(self.loss_change_fraction * error_idx.numel())]
            # else, we use all of the statistics
            else:
                error_idx = torch.nonzero(torch.ones_like(self.synthesized_representation.flatten()))
            # for some reason, pytorch doesn't have the equivalent of
            # np.random.permutation, something that returns a shuffled copy
            # of a tensor, so we use numpy's version
            idx_shuffled = torch.LongTensor(np.random.permutation(to_numpy(error_idx)))
            # then we optionally randomly select some subset of those.
            idx_sub = idx_shuffled[:int((1 - self.fraction_removed) * idx_shuffled.numel())]
            synthesized_rep = self.synthesized_representation.flatten()[idx_sub]
            base_rep = base_rep.flatten()[idx_sub]
        else:
            synthesized_rep = self.synthesized_representation

        loss = self.objective_function(synthesized_rep, base_rep, self.synthesized_signal,
                                       self.base_signal)
        loss.backward(retain_graph=True)

        if self.clip_grad_norm:
            torch.nn.utils.clip_grad_norm_([self.synthesized_signal], self.clip_grad_norm)

        return loss

    def _optimizer_step(self, pbar=None, **kwargs):
        r"""Compute and propagate gradients, then step the optimizer to update synthesized_signal

        Parameters
        ----------
        pbar : tqdm.tqdm or None, optional
            A tqdm progress-bar, which we update with a postfix
            describing the current loss, gradient norm, and learning
            rate (it already tells us which iteration and the time
            elapsed). If None, then we don't display any progress
        kwargs :
            will also display in the progress bar's postfix

        Returns
        -------
        loss : torch.Tensor
            1-element tensor containing the loss on this step
        gradient : torch.Tensor
            1-element tensor containing the gradient on this step
        learning_rate : torch.Tensor
            1-element tensor containing the learning rate on this step
        pixel_change : torch.tensor
            1-element tensor containing the max pixel change in
            synthesized_signal between this step and the last

        """
        self._last_iter_synthesized_signal = self.synthesized_signal.clone()
        postfix_dict = {}
        if self.coarse_to_fine:
            # the last scale will be 'all', and we never remove
            # it. Otherwise, check to see if it looks like loss has
            # stopped declining and, if so, switch to the next scale
            if (len(self.scales) > 1 and len(self.scales_loss) > self.loss_change_iter and
                abs(self.scales_loss[-1] - self.scales_loss[-self.loss_change_iter]) < self.loss_change_thresh and
                len(self.loss) - self.scales_timing[self.scales[0]][0] > self.loss_change_iter):
                self.scales_timing[self.scales[0]].append(len(self.loss)-1)
                self.scales_finished.append(self.scales.pop(0))
                self.scales_timing[self.scales[0]].append(len(self.loss))
                # reset scheduler and optimizer.
                self._init_optimizer(**self._init_optimizer_kwargs)
            # we have some extra info to include in the progress bar if
            # we're doing coarse-to-fine
            postfix_dict['current_scale'] = self.scales[0]
        loss = self._optimizer.step(self._closure)
        # we have this here because we want to do the above checking at
        # the beginning of each step, before computing the loss
        # (otherwise there's an error thrown because self.scales[-1] is
        # not the same scale we computed synthesized_representation using)
        if self.coarse_to_fine:
            postfix_dict['current_scale_loss'] = loss.item()
            # and we also want to keep track of this
            self.scales_loss.append(loss.item())
        g = self.synthesized_signal.grad.detach()
        # optionally step the scheduler
        if self._scheduler is not None:
            self._scheduler.step(loss.item())

        if self.coarse_to_fine and self.scales[0] != 'all':
            with torch.no_grad():
                tmp_im = self.synthesized_signal.detach().clone()
                full_synthesized_rep = self.analyze(tmp_im)
                loss = self.objective_function(full_synthesized_rep, self.base_representation,
                                               self.synthesized_signal, self.base_signal)
        else:
            loss = self.objective_function(self.synthesized_representation, self.base_representation,
                                           self.synthesized_signal, self.base_signal)

        pixel_change = torch.max(torch.abs(self.synthesized_signal - self._last_iter_synthesized_signal))
        # for display purposes, always want loss to be positive
        postfix_dict.update(dict(loss="%.4e" % abs(loss.item()),
                                 gradient_norm="%.4e" % g.norm().item(),
                                 learning_rate=self._optimizer.param_groups[0]['lr'],
                                 pixel_change=f"{pixel_change:.04e}", **kwargs))
        # add extra info here if you want it to show up in progress bar
        if pbar is not None:
            pbar.set_postfix(**postfix_dict)
        return loss, g.norm(), self._optimizer.param_groups[0]['lr'], pixel_change

    @abc.abstractmethod
    def save(self, file_path, save_model_reduced=False, attrs=['model'],
             model_attr_names=['model']):
        r"""save all relevant variables in .pt file

        This is an abstractmethod only because you need to specify which
        attributes to save. See ``metamer.save`` as an example, but the
        save method in your synthesis object should probably should have
        a line defining the attributes to save and then a call to
        ``super().save(file_path, save_model_reduced, attrs)``

        Note that if store_progress is True, this will probably be very
        large

        Parameters
        ----------
        file_path : str
            The path to save the synthesis object to
        save_model_reduced : bool
            Whether we save the full model or just its attribute
            ``state_dict_reduced`` (this is a custom attribute of ours,
            the basic idea being that it only contains the attributes
            necessary to initialize the model, none of the (probably
            much larger) ones it gets during run-time).
        attrs : list
            List of strs containing the names of the attributes of this
            object to save.
        model_attr_names : list, optional
            The attribute that gives the model(s) names. Must be a list
            of strs. These are the attributes we try to save in reduced
            form if ``save_model_reduced`` is True.

        """
        save_dict = {}
        for name in model_attr_names:
            if name in attrs:
                model = getattr(self, name)
                try:
                    if save_model_reduced:
                        model = model.state_dict_reduced
                except AttributeError:
                    warnings.warn("self.model doesn't have a state_dict_reduced attribute, will pickle "
                                  "the whole model object")
                save_dict[name] = model
                attrs.remove(name)
        for k in attrs:
            attr = getattr(self, k)
            # detaching the tensors avoids some headaches like the
            # tensors having extra hooks or the like
            if isinstance(attr, torch.Tensor):
                attr = attr.detach()
            save_dict[k] = attr
        torch.save(save_dict, file_path, pickle_module=dill)

    @classmethod
    @abc.abstractmethod
    def load(cls, file_path, model_attr_name='model', model_constructor=None, map_location='cpu',
             **state_dict_kwargs):
        r"""load all relevant stuff from a .pt file

        We will iterate through any additional key word arguments
        provided and, if the model in the saved representation is a
        dictionary, add them to the state_dict of the model. In this
        way, you can replace, e.g., paths that have changed between
        where you ran the model and where you are now.

        Parameters
        ----------
        file_path : str
            The path to load the synthesis object from
        model_attr_name : str or list, optional
            The attribute that gives the model(s) names. Can be a str or
            a list of strs. If a list and the reduced version of the
            model was saved, ``model_constructor`` should be a list of
            the same length.
        model_constructor : callable, list, or None, optional
            When saving the synthesis object, we have the option to only
            save the ``state_dict_reduced`` (in order to save space). If
            we do that, then we need some way to construct that model
            again and, not knowing its class or anything, this object
            doesn't know how. Therefore, a user must pass a constructor
            for the model that takes in the ``state_dict_reduced``
            dictionary and returns the initialized model. See the
            VentralModel class for an example of this. If a list, should
            be a list of the above and the same length as
            ``model_attr_name``
        map_location : str, optional
            map_location argument to pass to ``torch.load``. If you save
            stuff that was being run on a GPU and are loading onto a
            CPU, you'll need this to make sure everything lines up
            properly. This should be structured like the str you would
            pass to ``torch.device``
        state_dict_kwargs :
            any additional kwargs will be added to the model's
            state_dict before construction (this only applies if the
            model is a dict, see above for more description of that)

        Returns
        -------
        synthesis : plenoptic.synth.Synthesis
            The loaded synthesis object


        Examples
        --------
        >>> metamer = po.synth.Metamer(img, model)
        >>> metamer.synthesize(max_iter=10, store_progress=True)
        >>> metamer.save('metamers.pt')
        >>> metamer_copy = po.synth.Metamer.load('metamers.pt')

        Things are slightly more complicated if you saved a reduced
        representation of the model by setting the
        ``save_model_reduced`` flag to ``True``. In that case, you also
        need to pass a model constructor argument, like so:

        >>> model = po.simul.PooledRGC(1)
        >>> metamer = po.synth.Metamer(img, model)
        >>> metamer.synthesize(max_iter=10, store_progress=True)
        >>> metamer.save('metamers.pt', save_model_reduced=True)
        >>> metamer_copy = po.synth.Metamer.load('metamers.pt',
                                                 model_constructor=po.simul.PooledRGC.from_state_dict_reduced)

        You may want to update one or more of the arguments used to
        initialize the model. The example I have in mind is where you
        run the metamer synthesis on a cluster but then load it on your
        local machine. The VentralModel classes have a ``cache_dir``
        attribute which you will want to change so it finds the
        appropriate location:

        >>> model = po.simul.PooledRGC(1)
        >>> metamer = po.synth.Metamer(img, model)
        >>> metamer.synthesize(max_iter=10, store_progress=True)
        >>> metamer.save('metamers.pt', save_model_reduced=True)
        >>> metamer_copy = po.synth.Metamer.load('metamers.pt',
                                                 model_constructor=po.simul.PooledRGC.from_state_dict_reduced,
                                                 cache_dir="/home/user/Desktop/metamers/windows_cache")

        """
        tmp_dict = torch.load(file_path, map_location=map_location, pickle_module=dill)
        device = torch.device(map_location)
        if not isinstance(model_attr_name, list):
            model_attr_name = [model_attr_name]
        if not isinstance(model_constructor, list):
            model_constructor = [model_constructor]
        base_signal = tmp_dict.pop('base_signal').to(device)
        models = {}
        for attr, constructor in zip(model_attr_name, model_constructor):
            model = tmp_dict.pop(attr)
            if isinstance(model, dict):
                for k, v in state_dict_kwargs.items():
                    warnings.warn("Replacing state_dict key %s, value %s with kwarg value %s" %
                                  (k, model.pop(k, None), v))
                    model[k] = v
                # then we've got a state_dict_reduced and we need the model_constructor
                model = constructor(model)
                # want to make sure the dtypes match up as well
                model = model.to(device, base_signal.dtype)
            models[attr] = model
        loss_function = tmp_dict.pop('loss_function', None)
        loss_function_kwargs = tmp_dict.pop('loss_function_kwargs', {})
        synth = cls(base_signal, loss_function=loss_function,
                    loss_function_kwargs=loss_function_kwargs, **models)
        for k, v in tmp_dict.items():
            setattr(synth, k, v)
        return synth

    @abc.abstractmethod
    def to(self, *args, attrs=[], **kwargs):
        r"""Moves and/or casts the parameters and buffers.

        Similar to ``save``, this is an abstract method only because you
        need to define the attributes to call to on.

        NOTE: We always call ``model.to(*args, **kwargs)`` (and thus
        ``'model'`` does not need to be in the ``attrs`` argument), but
        we only raise a Warning (not an Exception) if ``model`` does not
        have a ``to()`` method

        This can be called as

        .. function:: to(device=None, dtype=None, non_blocking=False)

        .. function:: to(dtype, non_blocking=False)

        .. function:: to(tensor, non_blocking=False)

        Its signature is similar to :meth:`torch.Tensor.to`, but only accepts
        floating point desired :attr:`dtype` s. In addition, this method will
        only cast the floating point parameters and buffers to :attr:`dtype`
        (if given). The integral parameters and buffers will be moved
        :attr:`device`, if that is given, but with dtypes unchanged. When
        :attr:`non_blocking` is set, it tries to convert/move asynchronously
        with respect to the host if possible, e.g., moving CPU Tensors with
        pinned memory to CUDA devices.

        .. note::
            This method modifies the module in-place.

        Args:
            device (:class:`torch.device`): the desired device of the parameters
                and buffers in this module
            dtype (:class:`torch.dtype`): the desired floating point type of
                the floating point parameters and buffers in this module
            tensor (torch.Tensor): Tensor whose dtype and device are the desired
                dtype and device for all parameters and buffers in this module
            attrs (:class:`list`): list of strs containing the attributes of
                this object to move to the specified device/dtype

        Returns:
            Module: self

        """
        try:
            self.model = self.model.to(*args, **kwargs)
        except AttributeError:
            warnings.warn("model has no `to` method, so we leave it as is...")
        for k in attrs:
            if hasattr(self, k):
                attr = getattr(self, k)
                if isinstance(attr, torch.Tensor):
                    attr = attr.to(*args, **kwargs)
                    if isinstance(getattr(self, k), torch.nn.Parameter):
                        attr = torch.nn.Parameter(attr)
                    setattr(self, k, attr)
                elif isinstance(attr, list):
                    setattr(self, k, [a.to(*args, **kwargs) for a in attr])
        return self

    def plot_representation_error(self, batch_idx=0, iteration=None, figsize=(5, 5), ylim=None,
                                  ax=None, title=None):
        r"""Plot distance ratio showing how close we are to convergence

        We plot ``self.representation_error(iteration)``

        The goal is to use the model's ``plot_representation``
        method. However, in order for this to work, it needs to not only
        have that method, but a way to make a 'mock copy', a separate
        model that has the same initialization parameters, but whose
        representation we can set. For the VentralStream models, we can
        do this using their ``state_dict_reduced`` attribute. If we can't
        do this, then we'll fall back onto using ``plt.plot``

        In order for this to work, we also count on
        ``plot_representation`` to return the figure and the axes it
        modified (axes should be a list)

        Parameters
        ----------
        batch_idx : int, optional
            Which index to take from the batch dimension (the first one)
        iteration: int or None, optional
            Which iteration to create the representation ratio for. If
            None, we use the current ``synthesized_representation``
        figsize : tuple, optional
            The size of the figure to create
        ylim : tuple or None, optional
            If not None, the y-limits to use for this plot. If None, we
            scale the y-limits so that it's symmetric about 0 with a
            limit of ``np.abs(representation_error).max()``
        ax : matplotlib.pyplot.axis or None, optional
            If not None, the axis to plot this representation on. If
            None, we create our own 1 subplot figure to hold it
        title : str, optional
            The title to put above this axis. If you want no title, pass
            the empty string (``''``)

        Returns
        -------
        fig : matplotlib.figure.Figure
            The figure containing the plot

        """
        representation_error = self.representation_error(iteration=iteration)
        return plot_representation(self.model, representation_error, ax, figsize, ylim,
                                   batch_idx, title)

    def plot_loss(self, iteration=None, figsize=(5, 5), ax=None, title='Loss', **kwargs):
        """Plot the synthesis loss

        We plot ``self.loss`` over all iterations. We also plot a red
        dot at ``iteration``, to highlight the loss there. If
        ``iteration=None``, then the dot will be at the final iteration.

        Parameters
        ----------
        iteration : int or None, optional
            Which iteration to display. If None, the default, we show
            the most recent one. Negative values are also allowed.
        figsize : tuple, optional
            The size of the figure to create. Ignored if ax is not None
        ax : matplotlib.pyplot.axis or None, optional
            If not None, the axis to plot this representation on. If
            None, we create our own 1 subplot figure to hold it
        kwargs :
            passed to plt.semilogy

        Returns
        -------
        fig : matplotlib.pyplot.Figure
            The figure containing this plot

        """
        if iteration is None:
            loss_idx = len(self.loss) - 1
        else:
            if iteration < 0:
                # in order to get the x-value of the dot to line up,
                # need to use this work-around
                loss_idx = len(self.loss) + iteration
            else:
                loss_idx = iteration
        if ax is None:
            fig, ax = plt.subplots(1, 1, figsize=figsize)
        else:
            fig = ax.figure
        ax.semilogy(self.loss, **kwargs)
        try:
            ax.scatter(loss_idx, self.loss[loss_idx], c='r')
        except IndexError:
            # then there's no loss here
            pass
        ax.set_title(title)
        return fig

    def plot_synthesized_image(self, batch_idx=0, channel_idx=0, iteration=None, title=None,
                               figsize=(5, 5), ax=None, imshow_zoom=None, vrange=(0, 1)):
        """show the synthesized image

        You can specify what iteration to view by using the
        ``iteration`` arg. The default, ``None``, shows the final one.

        We use ``pyrtools.imshow`` to display the synthesized image and
        attempt to automatically find the most reasonable zoom
        value. You can override this value using the imshow_zoom arg,
        but remember that ``pyrtools.imshow`` is opinionated about the
        size of the resulting image and will throw an Exception if the
        axis created is not big enough for the selected zoom. We
        currently cannot shrink the image, so figsize must be big enough
        to display the image

        Parameters
        ----------
        batch_idx : int, optional
            Which index to take from the batch dimension (the first one)
        channel_idx : int, optional
            Which index to take from the channel dimension (the second one)
        iteration : int or None, optional
            Which iteration to display. If None, the default, we show
            the most recent one. Negative values are also allowed.
        title : str or None, optional
            The title for this subplot. If None, will use the class's
            name (e.g., Metamer, MADCompetition). If you want no title,
            set this equal to the empty str (``''``)
        figsize : tuple, optional
            The size of the figure to create. Ignored if ax is not None
        ax : matplotlib.pyplot.axis or None, optional
            If not None, the axis to plot this representation on. If
            None, we create our own 1 subplot figure to hold it
        imshow_zoom : None or float, optional
            How much to zoom in / enlarge the synthesized image, the ratio
            of display pixels to image pixels. If None (the default), we
            attempt to find the best value ourselves. Else, if >1, must
            be an integer.  If <1, must be 1/d where d is a a divisor of
            the size of the largest image.
        vrange : tuple or str, optional
            The vrange option to pass to ``pyrtools.imshow``. See that
            function for details

        Returns
        -------
        fig : matplotlib.pyplot.Figure
            The figure containing this plot

        """
        if iteration is None:
            image = self.synthesized_signal[batch_idx, channel_idx]
        else:
            image = self.saved_signal[iteration, batch_idx, channel_idx]
        if ax is None:
            fig, ax = plt.subplots(1, 1, figsize=figsize)
        else:
            fig = ax.figure
        if imshow_zoom is None:
            # image.shape[0] is the height of the image
            imshow_zoom = ax.bbox.height // image.shape[0]
            if imshow_zoom == 0:
                raise Exception("imshow_zoom would be 0, cannot display synthesized image! Enlarge"
                                " your figure")
        if title is None:
            title = self.__class__.__name__
        fig = pt.imshow(to_numpy(image), ax=ax, title=title, zoom=imshow_zoom, vrange=vrange)
        ax.xaxis.set_visible(False)
        ax.yaxis.set_visible(False)
        return fig

    def plot_image_hist(self, batch_idx=0, channel_idx=0, iteration=None, figsize=(5, 5),
                        ylim=None, ax=None, **kwargs):
        r"""plot histogram of target and matched image

        As a way to check the distributions of pixel intensities and see
        if there's any values outside the allowed range

        Parameters
        ----------
        batch_idx : int, optional
            Which index to take from the batch dimension (the first one)
        channel_idx : int, optional
            Which index to take from the channel dimension (the second one)
        iteration : int or None, optional
            Which iteration to display. If None, the default, we show
            the most recent one. Negative values are also allowed.
        figsize : tuple, optional
            The size of the figure to create. Ignored if ax is not None
        ylim : tuple or None, optional
            if tuple, the ylimit to set for this axis. If None, we leave
            it untouched
        ax : matplotlib.pyplot.axis or None, optional
            If not None, the axis to plot this representation on. If
            None, we create our own 1 subplot figure to hold it
        kwargs :
            passed to sns.distplot

        Returns
        -------
        fig : matplotlib.pyplot.Figure
            The figure containing this plot

        """
        if iteration is None:
            image = self.synthesized_signal[batch_idx, channel_idx]
        else:
            image = self.saved_signal[iteration, batch_idx, channel_idx]
        if ax is None:
            fig, ax = plt.subplots(1, 1, figsize=figsize)
        else:
            fig = ax.figure
        base_signal = self.base_signal[batch_idx, channel_idx]
        sns.distplot(to_numpy(image).flatten(), label='synthesized image', ax=ax, **kwargs)
        sns.distplot(to_numpy(base_signal).flatten(), label='target image', ax=ax, **kwargs)
        ax.legend()
        if ylim is not None:
            ax.set_ylim(ylim)
        ax.set_title("Histogram of pixel values")
        return fig

    def plot_value_comparison(self, value='representation', batch_idx=0,
                              channel_idx=0, iteration=None, figsize=(5, 5),
                              ax=None, func='scatter', hist2d_nbins=21,
                              **kwargs):
        """Plot comparison of base vs. synthesized representation or signal.

        Plotting representation is another way of visualizing the
        representation error, while plotting signal is similar to
        plot_image_hist, but allows you to see whether there's any pattern of
        individual correspondence.

        Parameters
        ----------
        value : {'representation', 'signal'}
            Whether to compare the representations or signals
        batch_idx : int, optional
            Which index to take from the batch dimension (the first one)
        channel_idx : int, optional
            Which index to take from the channel dimension (the second one)
        iteration : int or None, optional
            Which iteration to display. If None, the default, we show
            the most recent one. Negative values are also allowed.
        figsize : tuple, optional
            The size of the figure to create. Ignored if ax is not None
        ax : matplotlib.pyplot.axis or None, optional
            If not None, the axis to plot this representation on. If
            None, we create our own 1 subplot figure to hold it
        func : {'scatter', 'hist2d'}, optional
            Whether to use a scatter plot or 2d histogram to plot this
            comparison. When there are many values (as often happens when
            plotting signal), then hist2d will be clearer
        hist2d_nbins: int, optional
            Number of bins between 0 and 1 to use for hist2d
        kwargs :
            passed to self.analyze

        Returns
        -------
        fig : matplotlib.pyplot.Figure
            The figure containing this plot

        """
        if value == 'representation':
            if iteration is not None:
                synthesized_val = self.saved_representation[iteration, batch_idx, channel_idx]
            else:
                synthesized_val = self.analyze(self.synthesized_signal, **kwargs)[batch_idx, channel_idx]
            base_val = to_numpy(self.base_representation[batch_idx, channel_idx]).flatten()
            synthesized_val = to_numpy(synthesized_val.flatten())
        elif value == 'signal':
            if iteration is not None:
                synthesized_val = self.saved_signal[iteration, batch_idx, channel_idx]
            else:
                synthesized_val = self.synthesized_signal[batch_idx, channel_idx]
            base_val = to_numpy(self.base_signal[batch_idx, channel_idx]).flatten()
            synthesized_val = to_numpy(synthesized_val.flatten())
        else:
            raise Exception(f"Don't know how to handle value {value}!")
        if ax is None:
            fig, ax = plt.subplots(1, 1, figsize=figsize, subplot_kw={'aspect': 1})
        else:
            fig = ax.figure
        if func == 'scatter':
            ax.scatter(synthesized_val, base_val)
        elif func == 'hist2d':
            ax.hist2d(synthesized_val, base_val, bins=np.linspace(0, 1, hist2d_nbins))
        ax.set(xlabel='Synthesized representation', ylabel='Base representation')
        return fig

    def plot_synthesis_status(self, batch_idx=0, channel_idx=0, iteration=None, figsize=(17, 5),
                              ylim=None, plot_loss=True, plot_representation_error=True, imshow_zoom=None,
                              vrange=(0, 1), fig=None, plot_image_hist=False,
                              plot_rep_comparison=False, plot_signal_comparison=False):
        r"""Make a plot showing synthesized image, loss, and (optionally) representation ratio

        We create two or three subplots on a new figure. The first one
        contains the synthesized image, the second contains the loss,
        and the (optional) third contains the representation ratio, as
        plotted by ``self.plot_representation_error``.

        You can specify what iteration to view by using the
        ``iteration`` arg. The default, ``None``, shows the final one.

        The loss plot shows the loss as a function of iteration for all
        iterations (even if we didn't save the representation or
        synthesized image at each iteration), with a red dot showing the
        location of the iteration.

        We use ``pyrtools.imshow`` to display the synthesized image and
        attempt to automatically find the most reasonable zoom
        value. You can override this value using the imshow_zoom arg,
        but remember that ``pyrtools.imshow`` is opinionated about the
        size of the resulting image and will throw an Exception if the
        axis created is not big enough for the selected zoom. We
        currently cannot shrink the image, so figsize must be big enough
        to display the image

        Parameters
        ----------
        batch_idx : int, optional
            Which index to take from the batch dimension (the first one)
        channel_idx : int, optional
            Which index to take from the channel dimension (the second one)
        iteration : int or None, optional
            Which iteration to display. If None, the default, we show
            the most recent one. Negative values are also allowed.
        figsize : tuple, optional
            The size of the figure to create. It may take a little bit
            of playing around to find a reasonable value. If you're not
            showing the representation, (12, 5) probably makes sense. If
            you are showing the representation, it depends on the level
            of detail in that plot. If it only creates one set of axes,
            like ``PooledRGC`, then (17,5) is probably fine,
            but you may need much larger if it's more complicated; e.g.,
<<<<<<< HEAD
            for PooledV1, try (39, 11).
=======
            for ``PooledV1``, try (39, 11).
>>>>>>> cb82c51e
        ylim : tuple or None, optional
            The ylimit to use for the representation_error plot. We pass
            this value directly to ``self.plot_representation_error``
        plot_representation_error : bool, optional
            Whether to plot the representation ratio or not.
        imshow_zoom : None or float, optional
            How much to zoom in / enlarge the synthesized image, the ratio
            of display pixels to image pixels. If None (the default), we
            attempt to find the best value ourselves. Else, if >1, must
            be an integer.  If <1, must be 1/d where d is a a divisor of
            the size of the largest image.
        vrange : tuple or str, optional
            The vrange option to pass to ``pyrtools.imshow``. See that
            function for details
        fig : None or matplotlib.pyplot.Figure
            if None, we create a new figure. otherwise we assume this is
            an empty figure that has the appropriate size and number of
            subplots
        plot_image_hist : bool, optional
            Whether to plot the histograms of image pixel intensities or
            not.

        Returns
        -------
        fig : matplotlib.pyplot.Figure
            The figure containing this plot

        """
        n_subplots = 1
        axes_idx = {'image': 0}
        idx = 1
        if plot_loss:
            n_subplots += 1
            axes_idx['loss'] = idx
            idx += 1
        if plot_representation_error:
            n_subplots += 1
            axes_idx['rep_error'] = idx
            idx += 1
        if plot_image_hist:
            n_subplots += 1
            axes_idx['hist'] = idx
            idx += 1
        if plot_rep_comparison:
            n_subplots += 1
            axes_idx['rep_comp'] = idx
            idx += 1
        if plot_signal_comparison:
            n_subplots += 1
            axes_idx['signal_comp'] = idx
        if fig is None:
            fig, axes = plt.subplots(1, n_subplots, figsize=figsize)
            if n_subplots == 1:
                axes = [axes]
        else:
            axes = fig.axes
        self.plot_synthesized_image(batch_idx, channel_idx, iteration, None,
                                    ax=axes[axes_idx['image']], imshow_zoom=imshow_zoom,
                                    vrange=vrange)
        if plot_loss:
            self.plot_loss(iteration, ax=axes[axes_idx['loss']])
        if plot_representation_error:
            fig = self.plot_representation_error(batch_idx, iteration,
                                                 ax=axes[axes_idx['rep_error']],
                                                 ylim=ylim)
            # this can add a bunch of axes, so this will try and figure
            # them out
            new_axes = [i for i, _ in enumerate(fig.axes) if i not in
                        axes_idx.values()] + [axes_idx['rep_error']]
            axes_idx['rep_error'] = new_axes
        if plot_image_hist:
            fig = self.plot_image_hist(batch_idx, channel_idx, iteration,
                                       ax=axes[axes_idx['hist']])
        if plot_rep_comparison:
            fig = self.plot_value_comparison('representation', batch_idx,
                                             channel_idx, iteration,
                                             ax=axes[axes_idx['rep_comp']])
        if plot_signal_comparison:
            fig = self.plot_value_comparison('signal', batch_idx, channel_idx,
                                             iteration,
                                             ax=axes[axes_idx['signal_comp']],
                                             func='hist2d')
        self._axes_idx = axes_idx
        return fig

    def animate(self, batch_idx=0, channel_idx=0, figsize=(17, 5), framerate=10, ylim='rescale',
                plot_loss=True, plot_representation_error=True, imshow_zoom=None, plot_data_attr=['loss'],
                rep_error_kwargs={}, plot_image_hist=False, plot_rep_comparison=False,
                plot_signal_comparison=False):
        r"""Animate synthesis progress!

        This is essentially the figure produced by
        ``self.plot_synthesis_status`` animated over time, for each stored
        iteration.

        It's difficult to determine a reasonable figsize, because we
        don't know how much information is in the plot showing the
        representation ratio. Therefore, it's recommended you play
        around with ``plot_synthesis_status`` until you find a
        good-looking value for figsize.

        We return the matplotlib FuncAnimation object. In order to view
        it in a Jupyter notebook, use the
        ``plenoptic.convert_anim_to_html(anim)`` function. In order to
        save, use ``anim.save(filename)`` (note for this that you'll
        need the appropriate writer installed and on your path, e.g.,
        ffmpeg, imagemagick, etc). Either of these will probably take a
        reasonably long amount of time.

        Parameters
        ----------
        batch_idx : int, optional
            Which index to take from the batch dimension (the first one)
        channel_idx : int, optional
            Which index to take from the channel dimension (the second one)
        figsize : tuple, optional
            The size of the figure to create. It may take a little bit
            of playing around to find a reasonable value. If you're not
            showing the representation, (12, 5) probably makes sense. If
            you are showing the representation, it depends on the level
            of detail in that plot. If it only creates one set of axes,
<<<<<<< HEAD
            like ``PooledRGC`, then (17,5) is probably fine,
            but you may need much larger if it's more complicated; e.g.,
            for PooledV1, try (39, 11).
=======
            like ``PooledRGC``, then (17,5) is probably fine,
            but you may need much larger if it's more complicated; e.g.,
            for ``PooledV1``, try (39, 11).
>>>>>>> cb82c51e
        framerate : int, optional
            How many frames a second to display.
        ylim : str, None, or tuple, optional
            The y-limits of the representation_error plot (ignored if
            ``plot_representation_error`` arg is False).

            * If a tuple, then this is the ylim of all plots

            * If None, then all plots have the same limits, all
              symmetric about 0 with a limit of
              ``np.abs(representation_error).max()`` (for the initial
              representation_error)

            * If a string, must be 'rescale' or of the form 'rescaleN',
              where N can be any integer. If 'rescaleN', we rescale the
              limits every N frames (we rescale as if ylim = None). If
              'rescale', then we do this 10 times over the course of the
              animation

        plot_representation_error : bool, optional
            Whether to plot the representation ratio or not.
        imshow_zoom : int, float, or None, optional
            Either an int or an inverse power of 2, how much to zoom the
            images by in the plots we'll create. If None (the default), we
            attempt to find the best value ourselves.
        plot_data_attr : list, optional
            list of strs giving the names of the attributes with data
            plotted on the second subplot. this allows us to update
            whatever is in there if your plot_synthesis_status() plots
            something other than loss or if you plotted more than one
            attribute (e.g., MADCompetition plots two losses)
        rep_error_kwargs : dict, optional
            a dictionary of kwargs to pass through to the repeated calls
            to representation_error() (in addition to the iteration)
        plot_image_hist : bool, optional
            Whether to plot the histograms of image pixel intensities or
            not. Note that we update this in the most naive way possible
            (by clearing and replotting the values), so it might not
            look as good as the others and may take some time.

        Returns
        -------
        anim : matplotlib.animation.FuncAnimation
            The animation object. In order to view, must convert to HTML
            or save.

        """
        if len(self.saved_signal) != len(self.saved_representation):
            raise Exception("saved_signal and saved_representation need to be the same length in "
                            "order for this to work!")
        # every time we call synthesize(), store_progress gets one extra
        # element compared to loss. this uses that fact to figure out
        # how many times we've called sythesize())
        times_called = ((self.saved_signal.shape[0] * self.store_progress - len(self.loss)) //
                        self.store_progress)
        # which we use in order to pad out the end of plot_data so that
        # the lengths work out correctly (technically, should be
        # inserting this at the moments synthesize() was called, but I
        # don't know how to figure that out and the difference shouldn't
        # be noticeable except in extreme circumstances, e.g., you
        # called synthesize(max_iter=5) 100 times).
        plot_data = [getattr(self, d) + self.store_progress*times_called*[getattr(self, d)[-1]]
                     for d in plot_data_attr]
        if self.base_representation.ndimension() == 4:
            # we have to do this here so that we set the
            # ylim_rescale_interval such that we never rescale ylim
            # (rescaling ylim messes up an image axis)
            ylim = False
        try:
            if ylim.startswith('rescale'):
                try:
                    ylim_rescale_interval = int(ylim.replace('rescale', ''))
                except ValueError:
                    # then there's nothing we can convert to an int there
                    ylim_rescale_interval = int((self.saved_representation.shape[0] - 1) // 10)
                    if ylim_rescale_interval == 0:
                        ylim_rescale_interval = int(self.saved_representation.shape[0] - 1)
                ylim = None
            else:
                raise Exception("Don't know how to handle ylim %s!" % ylim)
        except AttributeError:
            # this way we'll never rescale
            ylim_rescale_interval = len(self.saved_signal)+1
        # initialize the figure
        fig = self.plot_synthesis_status(batch_idx, channel_idx, 0, figsize, ylim,
                                         plot_loss, plot_representation_error,
                                         imshow_zoom=imshow_zoom,
                                         plot_image_hist=plot_image_hist,
                                         plot_signal_comparison=plot_signal_comparison,
                                         plot_rep_comparison=plot_rep_comparison)
        # plot_synthesis_status creates a hidden attribute, _axes_idx, a dict
        # which tells us which axes contains which plot
        axes_idx = self._axes_idx
        # grab the artists for the second plot (we don't need to do this
        # for the synthesized image or representation plot, because we
        # use the update_plot function for that)
        if plot_loss:
            scat = fig.axes[axes_idx['loss']].collections
        if plot_representation_error:
            rep_error_axes = [fig.axes[i] for i in axes_idx['rep_error']]

        if self.base_representation.ndimension() == 4:
            warnings.warn("Looks like representation is image-like, haven't fully thought out how"
                          " to best handle rescaling color ranges yet!")
            # replace the bit of the title that specifies the range,
            # since we don't make any promises about that. we have to do
            # this here because we need the figure to have been created
            for ax in rep_error_axes:
                ax.set_title(re.sub(r'\n range: .* \n', '\n\n', ax.get_title()))

        def movie_plot(i):
            artists = []
            artists.extend(update_plot([fig.axes[0]], data=self.saved_signal[i],
                                       batch_idx=batch_idx))
            if plot_representation_error:
                representation_error = self.representation_error(iteration=i, **rep_error_kwargs)
                # we pass rep_error_axes to update, and we've grabbed
                # the right things above
                artists.extend(update_plot(rep_error_axes,
                                           batch_idx=batch_idx,
                                           model=self.model,
                                           data=representation_error))
                # again, we know that rep_error_axes contains all the axes
                # with the representation ratio info
                if ((i+1) % ylim_rescale_interval) == 0:
                    if self.base_representation.ndimension() == 3:
                        rescale_ylim(rep_error_axes,
                                     representation_error)
            if plot_image_hist:
                # this is the dumbest way to do this, but it's simple
                fig.axes[axes_idx['hist']].clear()
                self.plot_image_hist(batch_idx, channel_idx, i, ax=fig.axes[axes_idx['hist']])
            if plot_loss:
                # loss always contains values from every iteration, but
                # everything else will be subsampled
                for s, d in zip(scat, plot_data):
                    s.set_offsets((i*self.store_progress, d[i*self.store_progress]))
                artists.extend(scat)
            # as long as blitting is True, need to return a sequence of artists
            return artists

        # don't need an init_func, since we handle initialization ourselves
        anim = animation.FuncAnimation(fig, movie_plot, frames=len(self.saved_signal),
                                       blit=True, interval=1000./framerate, repeat=False)
        plt.close(fig)
        return anim<|MERGE_RESOLUTION|>--- conflicted
+++ resolved
@@ -1578,11 +1578,7 @@
             of detail in that plot. If it only creates one set of axes,
             like ``PooledRGC`, then (17,5) is probably fine,
             but you may need much larger if it's more complicated; e.g.,
-<<<<<<< HEAD
-            for PooledV1, try (39, 11).
-=======
             for ``PooledV1``, try (39, 11).
->>>>>>> cb82c51e
         ylim : tuple or None, optional
             The ylimit to use for the representation_error plot. We pass
             this value directly to ``self.plot_representation_error``
@@ -1704,15 +1700,9 @@
             showing the representation, (12, 5) probably makes sense. If
             you are showing the representation, it depends on the level
             of detail in that plot. If it only creates one set of axes,
-<<<<<<< HEAD
-            like ``PooledRGC`, then (17,5) is probably fine,
-            but you may need much larger if it's more complicated; e.g.,
-            for PooledV1, try (39, 11).
-=======
             like ``PooledRGC``, then (17,5) is probably fine,
             but you may need much larger if it's more complicated; e.g.,
             for ``PooledV1``, try (39, 11).
->>>>>>> cb82c51e
         framerate : int, optional
             How many frames a second to display.
         ylim : str, None, or tuple, optional
