#!/usr/bin/env python3
from math import pi

import matplotlib.pyplot as plt
# import plenoptic.simulate.models.naive
import plenoptic
import plenoptic as po
import pytest
import torch
from plenoptic.simulate.canonical_computations import (circular_gaussian2d,
                                                       gaussian1d)

<<<<<<< HEAD
from conftest import DEVICE, DATA_DIR
=======
import plenoptic
from plenoptic.simulate.canonical_computations import gaussian1d, circular_gaussian2d
from conftest import DEVICE
>>>>>>> 4b4ac411


@pytest.fixture()
def image_input():
    return torch.rand(1, 1, 100, 100)


class TestNonLinearities(object):

    def test_rectangular_to_polar_dict(self, basic_stim):
        spc = po.simul.Steerable_Pyramid_Freq(basic_stim.shape[-2:], height=5,
                                              order=1, is_complex=True).to(DEVICE)
        y = spc(basic_stim)
        energy, state = po.simul.non_linearities.rectangular_to_polar_dict(y, residuals=True)
        y_hat = po.simul.non_linearities.polar_to_rectangular_dict(energy, state, residuals=True)
        for key in y.keys():
            assert torch.norm(y[key] - y_hat[key]) < 1e-5

    def test_local_gain_control(self):
        x = torch.randn((10, 1, 256, 256), device=DEVICE)
        norm, direction = po.simul.non_linearities.local_gain_control(x)
        x_hat = po.simul.non_linearities.local_gain_release(norm, direction)
        assert torch.norm(x - x_hat) < 1e-4

    def test_local_gain_control_dict(self, basic_stim):
        spr = po.simul.Steerable_Pyramid_Freq(basic_stim.shape[-2:], height=5,
                                              order=1, is_complex=False).to(DEVICE)
        y = spr(basic_stim)
        energy, state = po.simul.non_linearities.local_gain_control_dict(y, residuals=True)
        y_hat = po.simul.non_linearities.local_gain_release_dict(energy, state, residuals=True)
        for key in y.keys():
            assert torch.norm(y[key] - y_hat[key]) < 1e-5


class TestLaplacianPyramid(object):

    def test_grad(self, basic_stim):
        L = po.simul.Laplacian_Pyramid().to(DEVICE)
        y = L.analysis(basic_stim)
        assert y[0].requires_grad


class TestFactorizedPyramid(object):

    @pytest.mark.parametrize("downsample_dict", [True, False])
    @pytest.mark.parametrize("is_complex", [True, False])
    def test_factpyr(self, basic_stim, downsample_dict, is_complex):
        x = basic_stim
        # x = po.load_images(DATA_DIR + "/512/")
        model = po.simul.Factorized_Pyramid(x.shape[-2:],
                                            downsample_dict=downsample_dict,
                                            is_complex=is_complex)
        x_hat = model.synthesis(*model.analysis(x))

        relative_MSE = (torch.norm(x - x_hat, dim=(2, 3))**2 /
                        torch.norm(x, dim=(2, 3))**2)
        print(relative_MSE)
        assert (relative_MSE < 1e-10).all()


class TestFrontEnd:

    all_models = [
        "frontend.LinearNonlinear",
        "frontend.LuminanceGainControl",
        "frontend.LuminanceContrastGainControl",
        "frontend.OnOff",
    ]

    @pytest.mark.parametrize("model", all_models[:-1], indirect=True)
    def test_output_shape(self, model):
        img = torch.ones(1, 1, 100, 100).to(DEVICE)
        assert model(img).shape == img.shape

    @pytest.mark.parametrize("model", all_models, indirect=True)
    def test_gradient_flow(self, model):
        img = torch.ones(1, 1, 100, 100).to(DEVICE)
        y = model(img)
        assert y.requires_grad

    def test_onoff(self):
        mdl = po.simul.OnOff(7, pretrained=False).to(DEVICE)

    @pytest.mark.parametrize("kernel_size", [7, 31])
    @pytest.mark.parametrize("cache_filt", [False, True])
    def test_pretrained_onoff(self, kernel_size, cache_filt):
        if kernel_size != 31:
            with pytest.raises(AssertionError):
                mdl = po.simul.OnOff(kernel_size, pretrained=True, cache_filt=cache_filt).to(DEVICE)
        else:
            mdl = po.simul.OnOff(kernel_size, pretrained=True, cache_filt=cache_filt).to(DEVICE)

    @pytest.mark.parametrize("model", all_models, indirect=True)
    def test_frontend_display_filters(self, model):
        fig = model.display_filters()
        plt.close(fig)


class TestNaive(object):

    all_models = [
        "naive.Identity",
        "naive.Linear",
        "naive.Gaussian",
        "naive.CenterSurround",
    ]

    @pytest.mark.parametrize("model", all_models, indirect=True)
    def test_gradient_flow(self, model):
        img = torch.ones(1, 1, 100, 100).to(DEVICE).requires_grad_()
        y = model(img)
        assert y.requires_grad

    @pytest.mark.parametrize("mdl", ["naive.Gaussian", "naive.CenterSurround"])
    @pytest.mark.parametrize("cache_filt", [False, True])
    def test_cache_filt(self, cache_filt, mdl):
        img = torch.ones(1, 1, 100, 100).to(DEVICE).requires_grad_()
        if mdl == "naive.Gaussian":
            model = po.simul.Gaussian((31, 31), 1., cache_filt=cache_filt)
        elif mdl == "naive.CenterSurround":
            model = po.simul.CenterSurround((31, 31), cache_filt=cache_filt)

        y = model(img)  # forward pass should cache filt if True

        if cache_filt:
            assert model._filt is not None
        else:
            assert model._filt is None

    @pytest.mark.parametrize("center_std", [1., torch.tensor([1., 2.])])
    @pytest.mark.parametrize("out_channels", [1, 2, 3])
    @pytest.mark.parametrize("on_center", [True, [True, False]])
    def test_CenterSurround_channels(self, center_std, out_channels, on_center):
        if not isinstance(center_std, float) and len(center_std) != out_channels:
            with pytest.raises(AssertionError):
                model = po.simul.CenterSurround((31, 31), center_std=center_std, out_channels=out_channels)
        else:
            model = po.simul.CenterSurround((31, 31), center_std=center_std, out_channels=out_channels)

    def test_linear(self, basic_stim):
        model = plenoptic.simul.Linear().to(DEVICE)
        assert model(basic_stim).requires_grad

    def test_linear_metamer(self, einstein_img):
        model = plenoptic.simul.Linear().to(DEVICE)
        M = po.synth.Metamer(einstein_img, model)
        M.synthesize(max_iter=3, learning_rate=1, seed=1)


class TestFilters:
    @pytest.mark.parametrize("std", [5., torch.tensor(1.), -1., 0.])
    @pytest.mark.parametrize("kernel_size", [(31, 31), (3, 2), (7, 7), 5])
    @pytest.mark.parametrize("out_channels", [1, 3, 10])
    def test_circular_gaussian2d_shape(self, std, kernel_size, out_channels):

        if std <=0.:
            with pytest.raises(AssertionError):
                circular_gaussian2d((7, 7), std)
        else:
            filt = circular_gaussian2d(kernel_size, std, out_channels)
            if isinstance(kernel_size, int):
                kernel_size = (kernel_size, kernel_size)
            assert filt.shape == (out_channels, 1, *kernel_size)
            assert filt.sum().isclose(torch.ones(1) * out_channels)

    def test_circular_gaussian2d_wrong_std_length(self):
        std = torch.tensor([1., 2.])
        out_channels = 3
        with pytest.raises(AssertionError):
            circular_gaussian2d((7, 7), std, out_channels)


    @pytest.mark.parametrize("kernel_size", [5, 11, 20])
    @pytest.mark.parametrize("std", [1., 20., 0.])
    def test_gaussian1d(self, kernel_size, std):
        if std <=0:
            with pytest.raises(AssertionError):
                gaussian1d(kernel_size, std)
        else:
            filt = gaussian1d(kernel_size, std)
            assert filt.sum().isclose(torch.ones(1))
            assert filt.shape == torch.Size([kernel_size])<|MERGE_RESOLUTION|>--- conflicted
+++ resolved
@@ -10,13 +10,7 @@
 from plenoptic.simulate.canonical_computations import (circular_gaussian2d,
                                                        gaussian1d)
 
-<<<<<<< HEAD
 from conftest import DEVICE, DATA_DIR
-=======
-import plenoptic
-from plenoptic.simulate.canonical_computations import gaussian1d, circular_gaussian2d
-from conftest import DEVICE
->>>>>>> 4b4ac411
 
 
 @pytest.fixture()
