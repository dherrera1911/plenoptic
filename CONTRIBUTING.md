--- conflicted
+++ resolved
@@ -443,15 +443,9 @@
   `@pytest.mark.filterwarnings`. See our tests for an example or the [pytest
   documentation](https://docs.pytest.org/en/stable/how-to/capture-warnings.html#pytest-mark-filterwarnings) for an explanation.
 - Configure pytest to ignore the warning for all tests by updating
-<<<<<<< HEAD
-  `filterwarnings` in `pyproject.toml`. This will only be considered for
-  warnings that are raised in a variety of contexts; in general, the first two
-  are preferred.
-=======
   `filterwarnings` in `pyproject.toml` (they must come after `"error"`). These
   should only include warnings that are temporary, such as deprecation warnings
   that we raise or warnings that have been fixed upstream but not released yet.
->>>>>>> 3cfc1270
 
 ### Testing notebooks
 
