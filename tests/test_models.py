--- conflicted
+++ resolved
@@ -356,15 +356,9 @@
     def test_v1_norm(self):
         im = plt.imread(op.join(DATA_DIR, 'nuts.pgm'))
         im = torch.tensor(im, dtype=dtype, device=device).unsqueeze(0).unsqueeze(0)
-<<<<<<< HEAD
-        v1 = po.simul.PrimaryVisualCortex(.5, im.shape[2:])
+        v1 = po.simul.PooledV1(.5, im.shape[2:])
         stats = po.optim.generate_norm_stats(v1, DATA_DIR, img_shape=(256, 256))
-        v1 = po.simul.PrimaryVisualCortex(.5, im.shape[2:], normalize_dict=stats)
-=======
-        v1 = po.simul.PooledV1(.5, im.shape[2:])
-        stats = po.simul.non_linearities.generate_norm_stats(v1, DATA_DIR, img_shape=(256, 256))
         v1 = po.simul.PooledV1(.5, im.shape[2:], normalize_dict=stats)
->>>>>>> 6de88e6d
         v1 = v1.to(device)
         v1(im)
         _ = v1.plot_window_widths('pixels')
