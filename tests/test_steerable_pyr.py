#!/usr/bin/env python3
import os.path as op
import imageio
import torch
import plenoptic as po
import matplotlib.pyplot as plt
import pytest
import pyrtools as pt
import numpy as np
<<<<<<< HEAD
import itertools
from plenoptic.tools.data import to_numpy
from test_plenoptic import DEVICE, DATA_DIR, DTYPE
=======
from itertools import product
from plenoptic.tools.data import to_numpy, torch_complex_to_numpy
from conftest import DEVICE, DATA_DIR, DTYPE
>>>>>>> 37758e14


def check_pyr_coeffs(coeff_np, coeff_torch, rtol=1e-3, atol=1e-3):
    '''
    function that checks if two sets of pyramid coefficients (one numpy  and one torch) are the same
    We set an absolute and relative tolerance and the following function checks if
    abs(coeff1-coeff2) <= atol + rtol*abs(coeff1)
    Inputs:
    coeff1: numpy pyramid coefficients
    coeff2: torch pyramid coefficients
    Both coeffs must obviously have the same number of scales, orientations etc.
    '''

    for k in coeff_np.keys():
        coeff_np_k = coeff_np[k]
        coeff_torch_k  = to_numpy(coeff_torch[k])
        coeff_torch_k = coeff_torch_k.squeeze()
        np.testing.assert_allclose(coeff_torch_k, coeff_np_k, rtol=rtol, atol=atol)


def check_band_energies(coeff_1, coeff_2, rtol=1e-4, atol=1e-4):
    '''
    function that checks if the energy in each band of two pyramids are the same.
    We set an absolute and relative tolerance and the function checks for each band if
    abs(coeff_1-coeff_2) <= atol + rtol*abs(coeff_1)
    Args:
    coeff_1: first dictionary of torch tensors corresponding to each band
    coeff_2: second dictionary of torch tensors corresponding to each band
    '''

    for i in range(len(coeff_1.items())):
        k1 = list(coeff_1.keys())[i]
        k2 = list(coeff_2.keys())[i]
        band_1 = to_numpy(coeff_1[k1])
        band_2 = to_numpy(coeff_2[k2])
        band_1 = band_1.squeeze()
        band_2 = band_2.squeeze()

        np.testing.assert_allclose(np.sum(np.abs(band_1)**2),np.sum(np.abs(band_2)**2), rtol=rtol, atol=atol)


def check_parseval(im ,coeff, rtol=1e-4, atol=0):
    '''
    function that checks if the pyramid is parseval, i.e. energy of coeffs is
    the same as the energy in the original image.
    Args:
    input image: image stimulus as torch.Tensor
    coeff: dictionary of torch tensors corresponding to each band
    '''
    total_band_energy = 0
    im_energy = np.sum(to_numpy(im)**2)
    for k,v in coeff.items():
        band = to_numpy(coeff[k])
        band = band.squeeze()

        total_band_energy += np.sum(np.abs(band)**2)

    np.testing.assert_allclose(total_band_energy, im_energy, rtol=rtol, atol=atol)


class TestSteerablePyramid(object):

    @pytest.fixture(scope='class', params=[f'{im}-{shape}' for im in ['einstein', 'curie']
                                           for shape in [None, 224, '128_1', '128_2']])
    def img(self, request):
        im, shape = request.param.split('-')
        img = po.load_images(op.join(DATA_DIR, f'{im}.pgm')).to(DEVICE)
        if shape == '224':
            img = img[..., :224, :224]
        elif shape == '128_1':
            img = img[..., :128, :]
        elif shape == '128_2':
            img = img[..., :128]
        return img

    # WARNING: because this fixture requires the img fixture above, it should
    # only be used in tests that also use the img fixture. That is, tests where
    # you want to test both the einstein and curie images, as well as the
    # different sizes. Otherwise, this will generate a bunch of tests that use
    # the spyr with those strange shapes
    @pytest.fixture(scope='class')
    def spyr(self, img, request):
        height, order, is_complex, downsample, tightframe = request.param.split('-')
        try:
            height = int(height)
        except ValueError:
            # then height = 'auto', and that's fine
            pass
        # need to use eval to get from 'False' (string) to False (bool);
        # bool('False') == True, annoyingly enough
        pyr = po.simul.Steerable_Pyramid_Freq(img.shape[-2:], height, int(order), is_complex=eval(is_complex),
                                              downsample=eval(downsample), tight_frame=eval(tightframe))
        pyr.to(DEVICE)
        return pyr

    # can't use one of the spyr fixtures here because we need to instantiate separately for each of these shapes
    @pytest.mark.parametrize("height", ['auto', 1, 3, 4, 5])
    @pytest.mark.parametrize("order", [1, 2, 3])
    @pytest.mark.parametrize('is_complex', [True, False])
    @pytest.mark.parametrize("im_shape", [None, (255, 255), (256, 128), (128, 256), (255, 256),
                                          (256, 255)])
    def test_pyramid(self, basic_stim, height, order, is_complex, im_shape):
        if im_shape is not None:
            basic_stim = basic_stim[..., :im_shape[0], :im_shape[1]]
        spc = po.simul.Steerable_Pyramid_Freq(basic_stim.shape[-2:], height=height, order=order,
                                              is_complex=is_complex)
        spc(basic_stim)

    @pytest.mark.parametrize('spyr', [f'{h}-{o}-{c}-{d}-True' for h, o, c, d in product(['auto', 1, 2, 3],
                                                                                        [1, 2, 3],
                                                                                        [True, False],
                                                                                        [True, False])],
                             indirect=True)
    def test_tight_frame(self, img, spyr):
        spyr.forward(img)
        check_parseval(img, spyr.pyr_coeffs)

    @pytest.mark.parametrize('spyr', [f'{h}-{o}-{c}-True-True' for h, o, c in product([3, 4, 5],
                                                                                      [1, 2, 3],
                                                                                      [True, False])],
                             indirect=True)
    def test_not_downsample(self, img, spyr):
        spyr.forward(img)
        # need to add 1 because our heights are 0-indexed (i.e., the lowest
        # height has k[0]==0)
        height = max([k[0] for k in spyr.pyr_coeffs.keys() if isinstance(k[0], int)]) + 1
        # couldn't come up with a way to get this with fixtures, so we
        # instantiate it each time.
        spyr_not_downsample = po.simul.Steerable_Pyramid_Freq(img.shape[-2:], height, spyr.order,
                                                              is_complex=spyr.is_complex,
                                                              downsample=False, tight_frame=True)
        spyr_not_downsample.to(DEVICE)
        spyr_not_downsample.forward(img)
        check_band_energies(spyr.pyr_coeffs, spyr_not_downsample.pyr_coeffs)

<<<<<<< HEAD
    @pytest.mark.parametrize("im", ['einstein', 'curie'])
    @pytest.mark.parametrize("height", ['auto', 1, 2, 3])
    @pytest.mark.parametrize("order", [1, 2, 3])
    @pytest.mark.parametrize("downsample", [False, True])
    @pytest.mark.parametrize('is_complex', [True, False])
    @pytest.mark.parametrize("im_shape", [None, (224,224),(256, 128), (128, 256)])
    def test_tight_frame(self, im, height, order, is_complex, downsample, im_shape):
        im = plt.imread(op.join(DATA_DIR, '%s.pgm' % im))
        if im_shape is not None:
            im = im[:im_shape[0], :im_shape[1]]

        im = im / 255
        im = torch.tensor(im, dtype=DTYPE).unsqueeze(0).unsqueeze(0)

        pyr = po.simul.Steerable_Pyramid_Freq(im.shape[-2:], height, order, is_complex=is_complex, downsample=downsample, tight_frame = True)
        pyr_coeffs = pyr.forward(im)
        check_parseval(im, pyr_coeffs)

    @pytest.mark.parametrize("im", ['einstein', 'curie'])
    @pytest.mark.parametrize("height", [3,4,5])
    @pytest.mark.parametrize("order", [1,2,3])
    @pytest.mark.parametrize("is_complex", [False, True])
    @pytest.mark.parametrize("im_shape", [None, (224,224),(256, 128), (128, 256)])
    def test_not_downsample(self, im, height, order, is_complex, im_shape):
        im = plt.imread(op.join(DATA_DIR, '%s.pgm' % im))
        if im_shape is not None:
            im = im[:im_shape[0], :im_shape[1]]

        im = im / 255
        sp_downsample = po.simul.Steerable_Pyramid_Freq(image_shape = im.shape, height = height, order = order,
                                                        is_complex = is_complex, downsample = False, tight_frame=True)
        sp_notdownsample = po.simul.Steerable_Pyramid_Freq(image_shape = im.shape, height = height, order = order,
                                                            is_complex = is_complex, downsample = True, tight_frame=True)
        sp_downsample.to(DEVICE)
        sp_notdownsample.to(DEVICE)

        im_t = torch.tensor(im, dtype=DTYPE).unsqueeze(0).unsqueeze(0).to(DEVICE)
        pyr_coeffs_downsample = sp_downsample.forward(im_t)
        pyr_coeffs_notdownsample = sp_notdownsample.forward(im_t)

        check_band_energies(pyr_coeffs_notdownsample, pyr_coeffs_downsample)

    @pytest.mark.parametrize("im", ['einstein', 'curie'])
    @pytest.mark.parametrize("height", [3,4,5])
    @pytest.mark.parametrize("order", [1,2,3])
    @pytest.mark.parametrize("is_complex", [False, True])
    @pytest.mark.parametrize("im_shape", [None, (224,224),(256, 128), (128, 256)])
    @pytest.mark.parametrize("scales", [[0], [1], [0, 1, 2], [2], [], ['residual_highpass', 'residual_lowpass'],
                                        ['residual_highpass', 0, 1, 'residual_lowpass']])
    def test_pyr_to_tensor(self, im, height, order, is_complex, im_shape, scales, rtol=1e-12, atol=1e-12):
        im = plt.imread(op.join(DATA_DIR, '%s.pgm' % im))
        if im_shape is not None:
            im = im[:im_shape[0], :im_shape[1]]

        im = im / 255
        sp_notdownsample = po.simul.Steerable_Pyramid_Freq(image_shape = im.shape, height = height, order = order,
                                                                is_complex = is_complex, downsample = False)
        sp_notdownsample.to(DEVICE)
        im_t = torch.tensor(im, dtype=DTYPE).unsqueeze(0).unsqueeze(0).to(DEVICE)

        pyr_coeff_dict = sp_notdownsample.forward(im_t, scales = scales)
        pyr_coeff_tensor = sp_notdownsample.convert_pyr_to_tensor(pyr_coeff_dict)
        pyr_coeff_dict2 = sp_notdownsample.convert_tensor_to_pyr(pyr_coeff_tensor)
        for i in range(len(pyr_coeff_dict.keys())):
            k = list(pyr_coeff_dict.keys())[i]
            np.testing.assert_allclose(to_numpy(pyr_coeff_dict[k]), to_numpy(pyr_coeff_dict2[k]), rtol=rtol, atol=atol)

    @pytest.mark.parametrize("height", [3,4,5])
    @pytest.mark.parametrize("order", [1,2,3])
    @pytest.mark.parametrize("is_complex", [False, True])
    def test_torch_vs_numpy_pyr(self, height, order, is_complex):
        x = plt.imread(op.join(DATA_DIR, 'curie.pgm'))
        x_shape = x.shape
        pyrtools_sp = pt.pyramids.SteerablePyramidFreq(x,height=height, order = order, is_complex=is_complex)
        x_t = torch.tensor(x, dtype=DTYPE).unsqueeze(0).unsqueeze(0).to(DEVICE)
        torch_sp = po.simul.Steerable_Pyramid_Freq(image_shape = x.shape, height = height, order = order, is_complex = is_complex, tight_frame=False,downsample=True)
        torch_sp.to(DEVICE)
        torch_spc = torch_sp.forward(x_t)
        pyrtools_spc = pyrtools_sp.pyr_coeffs
        check_pyr_coeffs(pyrtools_spc, torch_spc)

        #Check with non-square image
        x = pt.synthetic_images.ramp((256,128))
        x_shape = x.shape
        pyrtools_sp = pt.pyramids.SteerablePyramidFreq(x,height=height, order = order, is_complex=is_complex)
        x_t = torch.tensor(x, dtype=DTYPE).unsqueeze(0).unsqueeze(0).to(DEVICE)
        torch_sp = po.simul.Steerable_Pyramid_Freq(image_shape = x.shape, height = height, order = order, is_complex = is_complex, tight_frame = False, downsample = True)
        torch_sp.to(DEVICE)
        torch_spc = torch_sp.forward(x_t)
        pyrtools_spc = pyrtools_sp.pyr_coeffs
        check_pyr_coeffs(pyrtools_spc, torch_spc)

        #check non-powers-of-2 images
        x = pt.synthetic_images.ramp((200,200))
        x_shape = x.shape
        pyrtools_sp = pt.pyramids.SteerablePyramidFreq(x,height=height, order = order, is_complex=is_complex)
        x_t = torch.tensor(x, dtype=DTYPE).unsqueeze(0).unsqueeze(0).to(DEVICE)
        torch_sp = po.simul.Steerable_Pyramid_Freq(image_shape = x.shape, height = height, order = order, is_complex = is_complex, tight_frame = False, downsample = True)
        torch_sp.to(DEVICE)
        torch_spc = torch_sp.forward(x_t)
        pyrtools_spc = pyrtools_sp.pyr_coeffs
        check_pyr_coeffs(pyrtools_spc, torch_spc)


    @pytest.mark.parametrize("im", ['einstein', 'curie'])
    @pytest.mark.parametrize("is_complex", [True, False])
    @pytest.mark.parametrize("tight_frame", [True, False])
    @pytest.mark.parametrize("downsample", [False, True])
    @pytest.mark.parametrize("height", ['auto', 1, 3, 4, 5])
    @pytest.mark.parametrize("order", [1, 2, 3])
    @pytest.mark.parametrize("im_shape", [None, (224,224),(256, 128), (128, 256)])
    def test_complete_recon(self, im, is_complex, tight_frame, downsample, height, order, im_shape):
        print(im,is_complex, tight_frame, downsample, height, order, im_shape)

        im = plt.imread(op.join(DATA_DIR, '%s.pgm' % im))
        if im_shape is not None:
            im = im[:im_shape[0], :im_shape[1]]
        im = im / 255
        im = torch.tensor(im, dtype=DTYPE).unsqueeze(0).unsqueeze(0)
        pyr = po.simul.Steerable_Pyramid_Freq(im.shape[-2:], height, order, is_complex=is_complex, downsample=downsample, tight_frame = tight_frame)
        po_pyr_coeffs = pyr.forward(im)
        recon = to_numpy(pyr.recon_pyr(po_pyr_coeffs))
        np.testing.assert_allclose(recon, im.data.cpu().numpy(), rtol=1e-4, atol=1e-4)


    @pytest.mark.parametrize("im", ['einstein','curie'])
    @pytest.mark.parametrize("is_complex", [True, False])
    @pytest.mark.parametrize("tight_frame", [True, False])
    @pytest.mark.parametrize("downsample", [False, True])
    @pytest.mark.parametrize("height", ['auto'])
    @pytest.mark.parametrize("order", [3])
    @pytest.mark.parametrize("im_shape", [None, (224,224), (256, 128), (128,256)])
    def test_partial_recon(self, im, is_complex, tight_frame, downsample, height, order, im_shape):
        im = plt.imread(op.join(DATA_DIR, '%s.pgm' % im))
        if im_shape is not None:
            im = im[:im_shape[0], :im_shape[1]]
        im = im / 255
        im_tensor = torch.tensor(im, dtype=DTYPE).unsqueeze(0).unsqueeze(0)
        po_pyr = po.simul.Steerable_Pyramid_Freq(im.shape, height, order, is_complex=is_complex, downsample=downsample, tight_frame=tight_frame)
        po_pyr_coeffs = po_pyr.forward(im_tensor)
        pt_pyr = pt.pyramids.SteerablePyramidFreq(im, height, order, is_complex=is_complex)

=======
    @pytest.mark.parametrize("scales", [[0], [1], [0, 1, 2], [2], [], ['residual_highpass', 'residual_lowpass'],
                                        ['residual_highpass', 0, 1, 'residual_lowpass']])
    @pytest.mark.parametrize('spyr', [f'{h}-{o}-{c}-False-False' for h, o, c in product([3, 4, 5],
                                                                                        [1, 2, 3],
                                                                                        [True, False])],
                             indirect=True)
    def test_pyr_to_tensor(self, img, spyr, scales, rtol=1e-12, atol=1e-12):
        pyr_tensor = spyr.forward(img, scales=scales)
        pyr_coeff_dict = spyr.convert_tensor_to_pyr(pyr_tensor)
        for i in range(len(pyr_coeff_dict.keys())):
            k1 = list(pyr_coeff_dict.keys())[i]
            k2 = list(spyr.pyr_coeffs.keys())[i]
            np.testing.assert_allclose(to_numpy(pyr_coeff_dict[k1]), to_numpy(spyr.pyr_coeffs[k2]), rtol=rtol, atol=atol)

    @pytest.mark.parametrize('spyr', [f'{h}-{o}-{c}-True-False' for h, o, c in product([3, 4, 5],
                                                                                       [1, 2, 3],
                                                                                       [True, False])],
                             indirect=True)
    def test_torch_vs_numpy_pyr(self, img, spyr):
        torch_spc = spyr.forward(img)
        # need to add 1 because our heights are 0-indexed (i.e., the lowest
        # height has k[0]==0)
        height = max([k[0] for k in spyr.pyr_coeffs.keys() if isinstance(k[0], int)]) + 1
        pyrtools_sp = pt.pyramids.SteerablePyramidFreq(to_numpy(img.squeeze()), height=height, order=spyr.order,
                                                       is_complex=spyr.is_complex)
        pyrtools_spc = pyrtools_sp.pyr_coeffs
        check_pyr_coeffs(pyrtools_spc, torch_spc)

    @pytest.mark.parametrize('spyr', [f'{h}-{o}-{c}-{d}-{tf}' for h, o, c, d, tf in
                                      product(['auto', 1, 3, 4, 5], [1, 2, 3],
                                              [True, False], [True, False], [True, False])],
                             indirect=True)
    def test_complete_recon(self, img, spyr):
        spyr.forward(img)
        recon = to_numpy(spyr.recon_pyr())
        np.testing.assert_allclose(recon, to_numpy(img), rtol=1e-4, atol=1e-4)


    @pytest.mark.parametrize('spyr', [f'{h}-{o}-{c}-{d}-{tf}' for h, o, c, d, tf in
                                      product(['auto'], [3], [True, False],
                                              [True, False], [True, False])],
                             indirect=True)
    def test_partial_recon(self, img, spyr):
        spyr.forward(img)
        # need to add 1 because our heights are 0-indexed (i.e., the lowest
        # height has k[0]==0)
        height = max([k[0] for k in spyr.pyr_coeffs.keys() if isinstance(k[0], int)]) + 1
        pt_spyr = pt.pyramids.SteerablePyramidFreq(to_numpy(img.squeeze()), height=height, order=spyr.order,
                                                   is_complex=spyr.is_complex)
>>>>>>> 37758e14
        recon_levels = [[0], [1,3], [1,3,4]]
        recon_bands = [[1],[1,3]]
<<<<<<< HEAD
        #for i in range(po_pyr.num_orientations):
        #    recon_bands.extend(list(itertools.combinations(range(po_pyr.num_orientations), i)))
        for levels, bands in itertools.product(['all'] + recon_levels, ['all'] + recon_bands):
            po_recon = po.to_numpy(po_pyr.recon_pyr(po_pyr_coeffs, levels, bands).squeeze())
            pt_recon = pt_pyr.recon_pyr(levels, bands)
=======
        for levels, bands in product(['all'] + recon_levels, ['all'] + recon_bands):
            po_recon = to_numpy(spyr.recon_pyr(levels, bands).squeeze())
            pt_recon = pt_spyr.recon_pyr(levels, bands)
>>>>>>> 37758e14
            np.testing.assert_allclose(po_recon, pt_recon,rtol=1e-4, atol=1e-4)

    @pytest.mark.parametrize('spyr', [f'{h}-{o}-{c}-True-False' for h, o, c in product(['auto', 1, 3, 4],
                                                                                       [1, 2, 3],
                                                                                       [True, False])],
                             indirect=True)
    def test_recon_match_pyrtools(self, img, spyr, rtol=1e-6, atol=1e-6):
        # this should fail if and only if test_complete_recon does, but
        # may as well include it just in case
<<<<<<< HEAD
        im = plt.imread(op.join(DATA_DIR, '%s.pgm' % im))
        if im_shape is not None:
            im = im[:im_shape[0], :im_shape[1]]
        im = im / 255
        im_tensor = torch.tensor(im, dtype=DTYPE).unsqueeze(0).unsqueeze(0)
        po_pyr = po.simul.Steerable_Pyramid_Freq(im.shape, height, order, is_complex=is_complex, tight_frame=False)
        po_pyr_coeffs = po_pyr.forward(im_tensor)
        pt_pyr = pt.pyramids.SteerablePyramidFreq(im, height, order, is_complex=is_complex)
        po_recon = po.to_numpy(po_pyr.recon_pyr(po_pyr_coeffs).squeeze())
=======
        spyr.forward(img)
        # need to add 1 because our heights are 0-indexed (i.e., the lowest
        # height has k[0]==0)
        height = max([k[0] for k in spyr.pyr_coeffs.keys() if isinstance(k[0], int)]) + 1
        pt_pyr = pt.pyramids.SteerablePyramidFreq(to_numpy(img.squeeze()), height=height, order=spyr.order,
                                                  is_complex=spyr.is_complex)
        po_recon = po.to_numpy(spyr.recon_pyr().squeeze())
>>>>>>> 37758e14
        pt_recon = pt_pyr.recon_pyr()
        np.testing.assert_allclose(po_recon, pt_recon, rtol=rtol, atol=atol)

    @pytest.mark.parametrize("scales", [[0], [4], [0, 1, 2], [0, 3, 4],
                                        ['residual_highpass', 'residual_lowpass'],
                                        ['residual_highpass', 0, 1, 'residual_lowpass']])
<<<<<<< HEAD
    def test_scales_arg(self, is_complex, downsample, scales):
        img = imageio.imread(op.join(DATA_DIR, 'einstein.pgm'))
        img = torch.tensor(img / 255, dtype=torch.float32).unsqueeze(0).unsqueeze(0)
        pyr = po.simul.Steerable_Pyramid_Freq(img.shape[-2:], is_complex=is_complex, downsample=downsample)
        pyr_coeffs = pyr.forward(img)
        reduced_pyr_coeffs = pyr.forward(img, scales)
=======
    @pytest.mark.parametrize('spyr', [f'auto-3-{c}-{d}-False' for c, d in product([True, False],
                                                                                  [True, False])],
                             indirect=True)
    def test_scales_arg(self, img, spyr, scales):
        spyr.forward(img)
        pyr_coeffs = spyr.pyr_coeffs.copy()
        spyr.forward(img, scales)
        reduced_pyr_coeffs = spyr.pyr_coeffs.copy()
>>>>>>> 37758e14
        for k, v in reduced_pyr_coeffs.items():
            if (v != pyr_coeffs[k]).any():
                raise Exception("Reduced pyr_coeffs should be same as original, but at least key "
                                f"{k} is not")

        # recon_pyr should always fail
        with pytest.raises(Exception):
            spyr.recon_pyr()
        with pytest.raises(Exception):
            spyr.recon_pyr(scales)<|MERGE_RESOLUTION|>--- conflicted
+++ resolved
@@ -7,15 +7,9 @@
 import pytest
 import pyrtools as pt
 import numpy as np
-<<<<<<< HEAD
-import itertools
+from itertools import product
 from plenoptic.tools.data import to_numpy
-from test_plenoptic import DEVICE, DATA_DIR, DTYPE
-=======
-from itertools import product
-from plenoptic.tools.data import to_numpy, torch_complex_to_numpy
 from conftest import DEVICE, DATA_DIR, DTYPE
->>>>>>> 37758e14
 
 
 def check_pyr_coeffs(coeff_np, coeff_torch, rtol=1e-3, atol=1e-3):
@@ -151,150 +145,6 @@
         spyr_not_downsample.forward(img)
         check_band_energies(spyr.pyr_coeffs, spyr_not_downsample.pyr_coeffs)
 
-<<<<<<< HEAD
-    @pytest.mark.parametrize("im", ['einstein', 'curie'])
-    @pytest.mark.parametrize("height", ['auto', 1, 2, 3])
-    @pytest.mark.parametrize("order", [1, 2, 3])
-    @pytest.mark.parametrize("downsample", [False, True])
-    @pytest.mark.parametrize('is_complex', [True, False])
-    @pytest.mark.parametrize("im_shape", [None, (224,224),(256, 128), (128, 256)])
-    def test_tight_frame(self, im, height, order, is_complex, downsample, im_shape):
-        im = plt.imread(op.join(DATA_DIR, '%s.pgm' % im))
-        if im_shape is not None:
-            im = im[:im_shape[0], :im_shape[1]]
-
-        im = im / 255
-        im = torch.tensor(im, dtype=DTYPE).unsqueeze(0).unsqueeze(0)
-
-        pyr = po.simul.Steerable_Pyramid_Freq(im.shape[-2:], height, order, is_complex=is_complex, downsample=downsample, tight_frame = True)
-        pyr_coeffs = pyr.forward(im)
-        check_parseval(im, pyr_coeffs)
-
-    @pytest.mark.parametrize("im", ['einstein', 'curie'])
-    @pytest.mark.parametrize("height", [3,4,5])
-    @pytest.mark.parametrize("order", [1,2,3])
-    @pytest.mark.parametrize("is_complex", [False, True])
-    @pytest.mark.parametrize("im_shape", [None, (224,224),(256, 128), (128, 256)])
-    def test_not_downsample(self, im, height, order, is_complex, im_shape):
-        im = plt.imread(op.join(DATA_DIR, '%s.pgm' % im))
-        if im_shape is not None:
-            im = im[:im_shape[0], :im_shape[1]]
-
-        im = im / 255
-        sp_downsample = po.simul.Steerable_Pyramid_Freq(image_shape = im.shape, height = height, order = order,
-                                                        is_complex = is_complex, downsample = False, tight_frame=True)
-        sp_notdownsample = po.simul.Steerable_Pyramid_Freq(image_shape = im.shape, height = height, order = order,
-                                                            is_complex = is_complex, downsample = True, tight_frame=True)
-        sp_downsample.to(DEVICE)
-        sp_notdownsample.to(DEVICE)
-
-        im_t = torch.tensor(im, dtype=DTYPE).unsqueeze(0).unsqueeze(0).to(DEVICE)
-        pyr_coeffs_downsample = sp_downsample.forward(im_t)
-        pyr_coeffs_notdownsample = sp_notdownsample.forward(im_t)
-
-        check_band_energies(pyr_coeffs_notdownsample, pyr_coeffs_downsample)
-
-    @pytest.mark.parametrize("im", ['einstein', 'curie'])
-    @pytest.mark.parametrize("height", [3,4,5])
-    @pytest.mark.parametrize("order", [1,2,3])
-    @pytest.mark.parametrize("is_complex", [False, True])
-    @pytest.mark.parametrize("im_shape", [None, (224,224),(256, 128), (128, 256)])
-    @pytest.mark.parametrize("scales", [[0], [1], [0, 1, 2], [2], [], ['residual_highpass', 'residual_lowpass'],
-                                        ['residual_highpass', 0, 1, 'residual_lowpass']])
-    def test_pyr_to_tensor(self, im, height, order, is_complex, im_shape, scales, rtol=1e-12, atol=1e-12):
-        im = plt.imread(op.join(DATA_DIR, '%s.pgm' % im))
-        if im_shape is not None:
-            im = im[:im_shape[0], :im_shape[1]]
-
-        im = im / 255
-        sp_notdownsample = po.simul.Steerable_Pyramid_Freq(image_shape = im.shape, height = height, order = order,
-                                                                is_complex = is_complex, downsample = False)
-        sp_notdownsample.to(DEVICE)
-        im_t = torch.tensor(im, dtype=DTYPE).unsqueeze(0).unsqueeze(0).to(DEVICE)
-
-        pyr_coeff_dict = sp_notdownsample.forward(im_t, scales = scales)
-        pyr_coeff_tensor = sp_notdownsample.convert_pyr_to_tensor(pyr_coeff_dict)
-        pyr_coeff_dict2 = sp_notdownsample.convert_tensor_to_pyr(pyr_coeff_tensor)
-        for i in range(len(pyr_coeff_dict.keys())):
-            k = list(pyr_coeff_dict.keys())[i]
-            np.testing.assert_allclose(to_numpy(pyr_coeff_dict[k]), to_numpy(pyr_coeff_dict2[k]), rtol=rtol, atol=atol)
-
-    @pytest.mark.parametrize("height", [3,4,5])
-    @pytest.mark.parametrize("order", [1,2,3])
-    @pytest.mark.parametrize("is_complex", [False, True])
-    def test_torch_vs_numpy_pyr(self, height, order, is_complex):
-        x = plt.imread(op.join(DATA_DIR, 'curie.pgm'))
-        x_shape = x.shape
-        pyrtools_sp = pt.pyramids.SteerablePyramidFreq(x,height=height, order = order, is_complex=is_complex)
-        x_t = torch.tensor(x, dtype=DTYPE).unsqueeze(0).unsqueeze(0).to(DEVICE)
-        torch_sp = po.simul.Steerable_Pyramid_Freq(image_shape = x.shape, height = height, order = order, is_complex = is_complex, tight_frame=False,downsample=True)
-        torch_sp.to(DEVICE)
-        torch_spc = torch_sp.forward(x_t)
-        pyrtools_spc = pyrtools_sp.pyr_coeffs
-        check_pyr_coeffs(pyrtools_spc, torch_spc)
-
-        #Check with non-square image
-        x = pt.synthetic_images.ramp((256,128))
-        x_shape = x.shape
-        pyrtools_sp = pt.pyramids.SteerablePyramidFreq(x,height=height, order = order, is_complex=is_complex)
-        x_t = torch.tensor(x, dtype=DTYPE).unsqueeze(0).unsqueeze(0).to(DEVICE)
-        torch_sp = po.simul.Steerable_Pyramid_Freq(image_shape = x.shape, height = height, order = order, is_complex = is_complex, tight_frame = False, downsample = True)
-        torch_sp.to(DEVICE)
-        torch_spc = torch_sp.forward(x_t)
-        pyrtools_spc = pyrtools_sp.pyr_coeffs
-        check_pyr_coeffs(pyrtools_spc, torch_spc)
-
-        #check non-powers-of-2 images
-        x = pt.synthetic_images.ramp((200,200))
-        x_shape = x.shape
-        pyrtools_sp = pt.pyramids.SteerablePyramidFreq(x,height=height, order = order, is_complex=is_complex)
-        x_t = torch.tensor(x, dtype=DTYPE).unsqueeze(0).unsqueeze(0).to(DEVICE)
-        torch_sp = po.simul.Steerable_Pyramid_Freq(image_shape = x.shape, height = height, order = order, is_complex = is_complex, tight_frame = False, downsample = True)
-        torch_sp.to(DEVICE)
-        torch_spc = torch_sp.forward(x_t)
-        pyrtools_spc = pyrtools_sp.pyr_coeffs
-        check_pyr_coeffs(pyrtools_spc, torch_spc)
-
-
-    @pytest.mark.parametrize("im", ['einstein', 'curie'])
-    @pytest.mark.parametrize("is_complex", [True, False])
-    @pytest.mark.parametrize("tight_frame", [True, False])
-    @pytest.mark.parametrize("downsample", [False, True])
-    @pytest.mark.parametrize("height", ['auto', 1, 3, 4, 5])
-    @pytest.mark.parametrize("order", [1, 2, 3])
-    @pytest.mark.parametrize("im_shape", [None, (224,224),(256, 128), (128, 256)])
-    def test_complete_recon(self, im, is_complex, tight_frame, downsample, height, order, im_shape):
-        print(im,is_complex, tight_frame, downsample, height, order, im_shape)
-
-        im = plt.imread(op.join(DATA_DIR, '%s.pgm' % im))
-        if im_shape is not None:
-            im = im[:im_shape[0], :im_shape[1]]
-        im = im / 255
-        im = torch.tensor(im, dtype=DTYPE).unsqueeze(0).unsqueeze(0)
-        pyr = po.simul.Steerable_Pyramid_Freq(im.shape[-2:], height, order, is_complex=is_complex, downsample=downsample, tight_frame = tight_frame)
-        po_pyr_coeffs = pyr.forward(im)
-        recon = to_numpy(pyr.recon_pyr(po_pyr_coeffs))
-        np.testing.assert_allclose(recon, im.data.cpu().numpy(), rtol=1e-4, atol=1e-4)
-
-
-    @pytest.mark.parametrize("im", ['einstein','curie'])
-    @pytest.mark.parametrize("is_complex", [True, False])
-    @pytest.mark.parametrize("tight_frame", [True, False])
-    @pytest.mark.parametrize("downsample", [False, True])
-    @pytest.mark.parametrize("height", ['auto'])
-    @pytest.mark.parametrize("order", [3])
-    @pytest.mark.parametrize("im_shape", [None, (224,224), (256, 128), (128,256)])
-    def test_partial_recon(self, im, is_complex, tight_frame, downsample, height, order, im_shape):
-        im = plt.imread(op.join(DATA_DIR, '%s.pgm' % im))
-        if im_shape is not None:
-            im = im[:im_shape[0], :im_shape[1]]
-        im = im / 255
-        im_tensor = torch.tensor(im, dtype=DTYPE).unsqueeze(0).unsqueeze(0)
-        po_pyr = po.simul.Steerable_Pyramid_Freq(im.shape, height, order, is_complex=is_complex, downsample=downsample, tight_frame=tight_frame)
-        po_pyr_coeffs = po_pyr.forward(im_tensor)
-        pt_pyr = pt.pyramids.SteerablePyramidFreq(im, height, order, is_complex=is_complex)
-
-=======
     @pytest.mark.parametrize("scales", [[0], [1], [0, 1, 2], [2], [], ['residual_highpass', 'residual_lowpass'],
                                         ['residual_highpass', 0, 1, 'residual_lowpass']])
     @pytest.mark.parametrize('spyr', [f'{h}-{o}-{c}-False-False' for h, o, c in product([3, 4, 5],
@@ -302,12 +152,12 @@
                                                                                         [True, False])],
                              indirect=True)
     def test_pyr_to_tensor(self, img, spyr, scales, rtol=1e-12, atol=1e-12):
-        pyr_tensor = spyr.forward(img, scales=scales)
-        pyr_coeff_dict = spyr.convert_tensor_to_pyr(pyr_tensor)
+        pyr_coeff_dict = spyr.forward(img, scales=scales)
+        pyr_tensor = spyr.convert_pyr_to_tensor(pyr_coeff_dict)
+        pyr_coeff_dict2 = spyr.convert_tensor_to_pyr(pyr_tensor)
         for i in range(len(pyr_coeff_dict.keys())):
-            k1 = list(pyr_coeff_dict.keys())[i]
-            k2 = list(spyr.pyr_coeffs.keys())[i]
-            np.testing.assert_allclose(to_numpy(pyr_coeff_dict[k1]), to_numpy(spyr.pyr_coeffs[k2]), rtol=rtol, atol=atol)
+            k = list(pyr_coeff_dict.keys())[i]
+            np.testing.assert_allclose(to_numpy(pyr_coeff_dict[k]), to_numpy(pyr_coeff_dict2[k]), rtol=rtol, atol=atol)
 
     @pytest.mark.parametrize('spyr', [f'{h}-{o}-{c}-True-False' for h, o, c in product([3, 4, 5],
                                                                                        [1, 2, 3],
@@ -328,8 +178,8 @@
                                               [True, False], [True, False], [True, False])],
                              indirect=True)
     def test_complete_recon(self, img, spyr):
-        spyr.forward(img)
-        recon = to_numpy(spyr.recon_pyr())
+        pyr_coeffs = spyr.forward(img)
+        recon = to_numpy(spyr.recon_pyr(pyr_coeffs))
         np.testing.assert_allclose(recon, to_numpy(img), rtol=1e-4, atol=1e-4)
 
 
@@ -338,26 +188,17 @@
                                               [True, False], [True, False])],
                              indirect=True)
     def test_partial_recon(self, img, spyr):
-        spyr.forward(img)
-        # need to add 1 because our heights are 0-indexed (i.e., the lowest
-        # height has k[0]==0)
-        height = max([k[0] for k in spyr.pyr_coeffs.keys() if isinstance(k[0], int)]) + 1
+        pyr_coeffs = spyr.forward(img)
+        # need to add 1 because our heights are 0-indexed (i.e., the lowest
+        # height has k[0]==0)
+        height = max([k[0] for k in pyr_coeffs.keys() if isinstance(k[0], int)]) + 1
         pt_spyr = pt.pyramids.SteerablePyramidFreq(to_numpy(img.squeeze()), height=height, order=spyr.order,
                                                    is_complex=spyr.is_complex)
->>>>>>> 37758e14
         recon_levels = [[0], [1,3], [1,3,4]]
         recon_bands = [[1],[1,3]]
-<<<<<<< HEAD
-        #for i in range(po_pyr.num_orientations):
-        #    recon_bands.extend(list(itertools.combinations(range(po_pyr.num_orientations), i)))
-        for levels, bands in itertools.product(['all'] + recon_levels, ['all'] + recon_bands):
-            po_recon = po.to_numpy(po_pyr.recon_pyr(po_pyr_coeffs, levels, bands).squeeze())
-            pt_recon = pt_pyr.recon_pyr(levels, bands)
-=======
         for levels, bands in product(['all'] + recon_levels, ['all'] + recon_bands):
-            po_recon = to_numpy(spyr.recon_pyr(levels, bands).squeeze())
+            po_recon = to_numpy(spyr.recon_pyr(pyr_coeffs, levels, bands).squeeze())
             pt_recon = pt_spyr.recon_pyr(levels, bands)
->>>>>>> 37758e14
             np.testing.assert_allclose(po_recon, pt_recon,rtol=1e-4, atol=1e-4)
 
     @pytest.mark.parametrize('spyr', [f'{h}-{o}-{c}-True-False' for h, o, c in product(['auto', 1, 3, 4],
@@ -367,48 +208,25 @@
     def test_recon_match_pyrtools(self, img, spyr, rtol=1e-6, atol=1e-6):
         # this should fail if and only if test_complete_recon does, but
         # may as well include it just in case
-<<<<<<< HEAD
-        im = plt.imread(op.join(DATA_DIR, '%s.pgm' % im))
-        if im_shape is not None:
-            im = im[:im_shape[0], :im_shape[1]]
-        im = im / 255
-        im_tensor = torch.tensor(im, dtype=DTYPE).unsqueeze(0).unsqueeze(0)
-        po_pyr = po.simul.Steerable_Pyramid_Freq(im.shape, height, order, is_complex=is_complex, tight_frame=False)
-        po_pyr_coeffs = po_pyr.forward(im_tensor)
-        pt_pyr = pt.pyramids.SteerablePyramidFreq(im, height, order, is_complex=is_complex)
-        po_recon = po.to_numpy(po_pyr.recon_pyr(po_pyr_coeffs).squeeze())
-=======
-        spyr.forward(img)
-        # need to add 1 because our heights are 0-indexed (i.e., the lowest
-        # height has k[0]==0)
-        height = max([k[0] for k in spyr.pyr_coeffs.keys() if isinstance(k[0], int)]) + 1
+        pyr_coeffs = spyr.forward(img)
+        # need to add 1 because our heights are 0-indexed (i.e., the lowest
+        # height has k[0]==0)
+        height = max([k[0] for k in pyr_coeffs.keys() if isinstance(k[0], int)]) + 1
         pt_pyr = pt.pyramids.SteerablePyramidFreq(to_numpy(img.squeeze()), height=height, order=spyr.order,
                                                   is_complex=spyr.is_complex)
-        po_recon = po.to_numpy(spyr.recon_pyr().squeeze())
->>>>>>> 37758e14
+        po_recon = po.to_numpy(spyr.recon_pyr(pyr_coeffs).squeeze())
         pt_recon = pt_pyr.recon_pyr()
         np.testing.assert_allclose(po_recon, pt_recon, rtol=rtol, atol=atol)
 
     @pytest.mark.parametrize("scales", [[0], [4], [0, 1, 2], [0, 3, 4],
                                         ['residual_highpass', 'residual_lowpass'],
                                         ['residual_highpass', 0, 1, 'residual_lowpass']])
-<<<<<<< HEAD
-    def test_scales_arg(self, is_complex, downsample, scales):
-        img = imageio.imread(op.join(DATA_DIR, 'einstein.pgm'))
-        img = torch.tensor(img / 255, dtype=torch.float32).unsqueeze(0).unsqueeze(0)
-        pyr = po.simul.Steerable_Pyramid_Freq(img.shape[-2:], is_complex=is_complex, downsample=downsample)
-        pyr_coeffs = pyr.forward(img)
-        reduced_pyr_coeffs = pyr.forward(img, scales)
-=======
     @pytest.mark.parametrize('spyr', [f'auto-3-{c}-{d}-False' for c, d in product([True, False],
                                                                                   [True, False])],
                              indirect=True)
     def test_scales_arg(self, img, spyr, scales):
-        spyr.forward(img)
-        pyr_coeffs = spyr.pyr_coeffs.copy()
-        spyr.forward(img, scales)
-        reduced_pyr_coeffs = spyr.pyr_coeffs.copy()
->>>>>>> 37758e14
+        pyr_coeffs = spyr.forward(img)
+        reduced_pyr_coeffs = spyr.forward(img, scales)
         for k, v in reduced_pyr_coeffs.items():
             if (v != pyr_coeffs[k]).any():
                 raise Exception("Reduced pyr_coeffs should be same as original, but at least key "
