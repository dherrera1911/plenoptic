from contextlib import nullcontext as does_not_raise
from contextlib import suppress
from itertools import product

import numpy as np
import pyrtools as pt
import pytest
import torch

import plenoptic as po
from conftest import DEVICE, IMG_DIR
from plenoptic.tools.data import to_numpy


def check_pyr_coeffs(coeff_1, coeff_2, rtol=1e-3, atol=1e-3):
    """
    function that checks if two sets of pyramid coefficients are the same
    We set an absolute and relative tolerance and the following function checks if
    abs(coeff1-coeff2) <= atol + rtol*abs(coeff1)
    Inputs:
    coeff1: first dictionary of pyramid coefficients
    coeff2: second dictionary of pyramid coefficients
    Both coeffs must obviously have the same number of scales, orientations etc.
    """

    for k in coeff_1:
        if torch.is_tensor(coeff_1[k]):
            coeff_1_np = to_numpy(coeff_1[k].squeeze())
        else:
            coeff_1_np = coeff_1[k]
        if torch.is_tensor(coeff_2[k]):
            coeff_2_np = to_numpy(coeff_2[k].squeeze())
        else:
            coeff_2_np = coeff_2[k]

        np.testing.assert_allclose(coeff_1_np, coeff_2_np, rtol=rtol, atol=atol)


def check_band_energies(coeff_1, coeff_2, rtol=1e-4, atol=1e-4):
    """
    function that checks if the energy in each band of two pyramids are the same.
    We set an absolute and relative tolerance and the function checks for each band if
    abs(coeff_1-coeff_2) <= atol + rtol*abs(coeff_1)
    Args:
    coeff_1: first dictionary of torch tensors corresponding to each band
    coeff_2: second dictionary of torch tensors corresponding to each band
    """

    for i in range(len(coeff_1.items())):
        k1 = list(coeff_1.keys())[i]
        k2 = list(coeff_2.keys())[i]
        band_1 = to_numpy(coeff_1[k1])
        band_2 = to_numpy(coeff_2[k2])
        band_1 = band_1.squeeze()
        band_2 = band_2.squeeze()

        np.testing.assert_allclose(
            np.sum(np.abs(band_1) ** 2),
            np.sum(np.abs(band_2) ** 2),
            rtol=rtol,
            atol=atol,
        )


def check_parseval(im, coeff, rtol=1e-4, atol=0):
    """
    function that checks if the pyramid is parseval, i.e. energy of coeffs is
    the same as the energy in the original image.
    Args:
    input image: image stimulus as torch.Tensor
    coeff: dictionary of torch tensors corresponding to each band
    """
    total_band_energy = 0
    im_energy = np.sum(to_numpy(im) ** 2)
    for k, v in coeff.items():
        band = to_numpy(coeff[k])
        band = band.squeeze()

        total_band_energy += np.sum(np.abs(band) ** 2)

    np.testing.assert_allclose(total_band_energy, im_energy, rtol=rtol, atol=atol)


class TestSteerablePyramid:
    @pytest.fixture(
        scope="class",
        params=[
            f"{im}-{shape}"
            for im in ["einstein", "curie"]
            for shape in [None, 224, "128_1", "128_2"]
        ],
    )
    def img(self, request):
        im, shape = request.param.split("-")
        img = po.load_images(IMG_DIR / "256" / f"{im}.pgm").to(DEVICE)
        if shape == "224":
            img = img[..., :224, :224]
        elif shape == "128_1":
            img = img[..., :128, :]
        elif shape == "128_2":
            img = img[..., :128]
        return img

    @pytest.fixture(
        scope="class",
        params=[f"{shape}" for shape in [None, 224, "128_1", "128_2"]],
    )
    def multichannel_img(self, request):
        shape = request.param
        # use fixture for img and use color_wheel instead.
        img = po.load_images(IMG_DIR / "mixed" / "flowers.jpg", as_gray=False).to(
            DEVICE
        )
        if shape == "224":
            img = img[..., :224, :224]
        elif shape == "128_1":
            img = img[..., :128, :]
        elif shape == "128_2":
            img = img[..., :128]
        return img

    # WARNING: because this fixture requires the img fixture above, it should
    # only be used in tests that also use the img fixture. That is, tests where
    # you want to test both the einstein and curie images, as well as the
    # different sizes. Otherwise, this will generate a bunch of tests that use
    # the spyr with those strange shapes
    @pytest.fixture(scope="class")
    def spyr(self, img, request):
        height, order, is_complex, downsample, tightframe = request.param.split("-")

        with suppress(ValueError):
            # then height = 'auto' and that's fine
            height = int(height)
        # need to use eval to get from 'False' (string) to False (bool);
        # bool('False') == True, annoyingly enough
        pyr = po.simul.SteerablePyramidFreq(
            img.shape[-2:],
            height,
            int(order),
            is_complex=eval(is_complex),
            downsample=eval(downsample),
            tight_frame=eval(tightframe),
        )
        pyr.to(DEVICE)
        return pyr

    @pytest.fixture(scope="class")
    def spyr_multi(self, multichannel_img, request):
        height, order, is_complex, downsample, tightframe = request.param.split("-")

        with suppress(ValueError):
            # then height = 'auto' and that's fine
            height = int(height)
        # need to use eval to get from 'False' (string) to False (bool);
        # bool('False') == True, annoyingly enough
        pyr = po.simul.SteerablePyramidFreq(
            multichannel_img.shape[-2:],
            height,
            int(order),
            is_complex=eval(is_complex),
            downsample=eval(downsample),
            tight_frame=eval(tightframe),
        )
        pyr.to(DEVICE)
        return pyr

    # can't use one of the spyr fixtures here because we need to instantiate separately
    # for each of these shapes
    @pytest.mark.parametrize("height", ["auto", 1, 3, 4, 5])
    @pytest.mark.parametrize("order", [1, 2, 3])
    @pytest.mark.parametrize("is_complex", [True, False])
    @pytest.mark.parametrize(
        "im_shape",
        [None, (255, 255), (256, 128), (128, 256), (255, 256), (256, 255)],
    )
    def test_pyramid(self, basic_stim, height, order, is_complex, im_shape):
        if im_shape is not None:
            basic_stim = basic_stim[..., : im_shape[0], : im_shape[1]]
        spc = po.simul.SteerablePyramidFreq(
            basic_stim.shape[-2:],
            height=height,
            order=order,
            is_complex=is_complex,
        ).to(DEVICE)
        spc(basic_stim)

    @pytest.mark.parametrize(
        "spyr",
        [
            f"{h}-{o}-{c}-{d}-True"
            for h, o, c, d in product(
                ["auto", 1, 2, 3], [1, 2, 3], [True, False], [True, False]
            )
        ],
        indirect=True,
    )
    def test_tight_frame(self, img, spyr):
        pyr_coeffs = spyr.forward(img)
        check_parseval(img, pyr_coeffs)

    @pytest.mark.parametrize(
        "spyr",
        [
            f"{h}-{o}-{c}-True-{t}"
            for h, o, c, t in product(
                [3, 4, 5], [1, 2, 3], [True, False], [True, False]
            )
        ],
        indirect=True,
    )
    def test_not_downsample(self, img, spyr):
        pyr_coeffs = spyr.forward(img)
        # need to add 1 because our heights are 0-indexed (i.e., the lowest
        # height has k[0]==0)
        height = max([k[0] for k in pyr_coeffs if isinstance(k[0], int)]) + 1
        # couldn't come up with a way to get this with fixtures, so we
        # instantiate it each time.
        spyr_not_downsample = po.simul.SteerablePyramidFreq(
            img.shape[-2:],
            height,
            spyr.order,
            is_complex=spyr.is_complex,
            downsample=False,
            tight_frame=spyr.tight_frame,
        )
        spyr_not_downsample.to(DEVICE)
        pyr_coeffs_nd = spyr_not_downsample.forward(img)
        check_band_energies(pyr_coeffs, pyr_coeffs_nd)

    @pytest.mark.parametrize(
        "scales",
        [
            [0],
            [1],
            [0, 1, 2],
            [2],
            None,
            ["residual_highpass", "residual_lowpass"],
            ["residual_highpass", 0, 1, "residual_lowpass"],
        ],
    )
    @pytest.mark.parametrize(
        "spyr",
        [
            f"{h}-{o}-{c}-False-False"
            for h, o, c in product([3, 4, 5], [1, 2, 3], [True, False])
        ],
        indirect=True,
    )
    def test_pyr_to_tensor(self, img, spyr, scales, rtol=1e-12, atol=1e-12):
        pyr_coeff_dict = spyr.forward(img, scales=scales)
        split_complex = [True, False] if spyr.is_complex else [False]

        for val in split_complex:
            pyr_tensor, pyr_info = spyr.convert_pyr_to_tensor(
                pyr_coeff_dict, split_complex=val
            )
            pyr_coeff_dict2 = spyr.convert_tensor_to_pyr(pyr_tensor, *pyr_info)
            check_pyr_coeffs(pyr_coeff_dict, pyr_coeff_dict2, rtol, atol)

    @pytest.mark.parametrize(
        "spyr",
        [
            f"{h}-{o}-{c}-True-False"
            for h, o, c in product([3, 4, 5], [1, 2, 3], [True, False])
        ],
        indirect=True,
    )
    def test_torch_vs_numpy_pyr(self, img, spyr):
        torch_spc = spyr.forward(img)
        # need to add 1 because our heights are 0-indexed (i.e., the lowest
        # height has k[0]==0)
        height = max([k[0] for k in torch_spc if isinstance(k[0], int)]) + 1
        pyrtools_sp = pt.pyramids.SteerablePyramidFreq(
            to_numpy(img.squeeze()),
            height=height,
            order=spyr.order,
            is_complex=spyr.is_complex,
        )
        pyrtools_spc = pyrtools_sp.pyr_coeffs
        check_pyr_coeffs(pyrtools_spc, torch_spc)

    @pytest.mark.parametrize(
        "spyr",
        [
            f"{h}-{o}-{c}-{d}-{tf}"
            for h, o, c, d, tf in product(
                ["auto", 1, 3, 4, 5],
                [1, 2, 3],
                [True, False],
                [True, False],
                [True, False],
            )
        ],
        indirect=True,
    )
    def test_complete_recon(self, img, spyr):
        pyr_coeffs = spyr.forward(img)
        recon = to_numpy(spyr.recon_pyr(pyr_coeffs))
        np.testing.assert_allclose(recon, to_numpy(img), rtol=1e-4, atol=1e-4)

    @pytest.mark.parametrize(
        "spyr_multi",
        [
            f"{h}-{o}-{c}-{d}-{tf}"
            for h, o, c, d, tf in product(
                ["auto", 1, 3, 4, 5],
                [1, 2, 3],
                [True, False],
                [True, False],
                [True, False],
            )
        ],
        indirect=True,
    )
    def test_complete_recon_multi(self, multichannel_img, spyr_multi):
        pyr_coeffs = spyr_multi.forward(multichannel_img)
        recon = to_numpy(spyr_multi.recon_pyr(pyr_coeffs))
        np.testing.assert_allclose(
            recon, to_numpy(multichannel_img), rtol=1e-4, atol=1e-4
        )

    @pytest.mark.parametrize(
        "spyr",
        [
            f"{h}-{o}-{c}-{d}-{tf}"
            for h, o, c, d, tf in product(
                ["auto"], [3], [True, False], [True, False], [True, False]
            )
        ],
        indirect=True,
    )
    def test_partial_recon(self, img, spyr):
        pyr_coeffs = spyr.forward(img)
        # need to add 1 because our heights are 0-indexed (i.e., the lowest
        # height has k[0]==0)
        height = max([k[0] for k in pyr_coeffs if isinstance(k[0], int)]) + 1
        pt_spyr = pt.pyramids.SteerablePyramidFreq(
            to_numpy(img.squeeze()),
            height=height,
            order=spyr.order,
            is_complex=spyr.is_complex,
        )
        recon_levels = [[0], [1, 3], [1, 3, 4]]
        recon_bands = [[1], [1, 3]]
        for levels, bands in product(["all"] + recon_levels, ["all"] + recon_bands):
            po_recon = to_numpy(spyr.recon_pyr(pyr_coeffs, levels, bands).squeeze())
            pt_recon = pt_spyr.recon_pyr(levels, bands)
            np.testing.assert_allclose(po_recon, pt_recon, rtol=1e-4, atol=1e-4)

    @pytest.mark.parametrize(
        "spyr",
        [
            f"{h}-{o}-{c}-True-False"
            for h, o, c in product(["auto", 1, 3, 4], [1, 2, 3], [True, False])
        ],
        indirect=True,
    )
    def test_recon_match_pyrtools(self, img, spyr, rtol=1e-6, atol=1e-6):
        # this should fail if and only if test_complete_recon does, but
        # may as well include it just in case
        pyr_coeffs = spyr.forward(img)
        # need to add 1 because our heights are 0-indexed (i.e., the lowest
        # height has k[0]==0)
        height = max([k[0] for k in pyr_coeffs if isinstance(k[0], int)]) + 1
        pt_pyr = pt.pyramids.SteerablePyramidFreq(
            to_numpy(img.squeeze()),
            height=height,
            order=spyr.order,
            is_complex=spyr.is_complex,
        )
        po_recon = po.to_numpy(spyr.recon_pyr(pyr_coeffs).squeeze())
        pt_recon = pt_pyr.recon_pyr()
        np.testing.assert_allclose(po_recon, pt_recon, rtol=rtol, atol=atol)

    @pytest.mark.parametrize(
        "scales",
        [
            [0],
            [4],
            [0, 1, 2],
            [0, 3, 4],
            ["residual_highpass", "residual_lowpass"],
            ["residual_highpass", 0, 1, "residual_lowpass"],
        ],
    )
    @pytest.mark.parametrize(
        "spyr",
        [f"auto-3-{c}-{d}-False" for c, d in product([True, False], [True, False])],
        indirect=True,
    )
    def test_scales_arg(self, img, spyr, scales):
        pyr_coeffs = spyr.forward(img)
        reduced_pyr_coeffs = spyr.forward(img, scales)
        for k, v in reduced_pyr_coeffs.items():
            if (v != pyr_coeffs[k]).any():
                raise Exception(
                    "Reduced pyr_coeffs should be same as original, but at"
                    f" least key {k} is not"
                )

        # recon_pyr should always fail
        with pytest.raises(Exception):
            spyr.recon_pyr()
        with pytest.raises(Exception):
            spyr.recon_pyr(scales)

    @pytest.mark.parametrize("height", range(-1, 8))
    def test_height_values(self, img, height):
        if height < 0:
            expectation = pytest.raises(
                ValueError, match="Height must be a non-negative int"
            )
        elif height > np.log2(min(img.shape[-2:])) - 2:
            expectation = pytest.raises(
                ValueError, match="Cannot build pyramid higher than"
            )
        else:
            expectation = does_not_raise()
        with expectation:
            pyr = po.simul.SteerablePyramidFreq(img.shape[-2:], height=height).to(
                DEVICE
            )
            pyr(img)

    @pytest.mark.parametrize("order", range(17))
    def test_order_values(self, img, order):
        if order in [0, 16]:
            expectation = pytest.raises(
                ValueError, match="order must be an integer in the range"
            )
        else:
            expectation = does_not_raise()
        with expectation:
            pyr = po.simul.SteerablePyramidFreq(img.shape[-2:], order=order).to(DEVICE)
            pyr(img)

    @pytest.mark.parametrize("order", range(1, 16))
    def test_buffers(self, order):
        pyr = po.simul.SteerablePyramidFreq((256, 256), order=order)
        buffers = [k for k, _ in pyr.named_buffers()]
        names = ["lo0mask", "hi0mask"]
        for s in range(pyr.num_scales):
            names.extend(
                [
                    f"_himasks_scale_{s}",
                    f"_lomasks_scale_{s}",
                    f"_anglemasks_scale_{s}",
                    f"_anglemasks_recon_scale_{s}",
                ]
            )
<<<<<<< HEAD
        assert len(buffers) == len(names), (
            "pyramid doesn't have the right number of buffers!"
        )
        assert set(buffers) == set(names), "pyramid doesn't have the right buffers!"
=======
        assert len(buffers) == len(
            names
        ), "pyramid doesn't have the right number of buffers!"
        assert set(buffers) == set(names), "pyramid doesn't have the right buffers!"

    def test_img_shape_error(self, curie_img):
        pyr = po.simul.SteerablePyramidFreq((255, 255)).to(DEVICE)
        with pytest.raises(
            ValueError, match="Input tensor height/width.*does not match"
        ):
            pyr(curie_img)

    @pytest.mark.parametrize("shape_type", ["tuple", "list", "torch.Size", "floats"])
    def test_img_shape_cast(self, curie_img, shape_type):
        # image shape will most likely be passed as tuple, list, or torch.Size objects,
        # all of those should work. also, if they're floats that can be parsed as ints.
        if shape_type == "tuple":
            shape = (256, 256)
        elif shape_type == "list":
            shape = [256, 256]
        elif shape_type == "torch.Size":
            shape = curie_img.shape[-2:]
        elif shape_type == "floats":
            shape = (256.0, 256.0)
        pyr = po.simul.SteerablePyramidFreq(shape).to(DEVICE)
        pyr(curie_img)

    @pytest.mark.parametrize(
        "error_type", ["length", "length_tensor", "floats", "other_dtype"]
    )
    def test_img_shape_error_init(self, curie_img, error_type):
        if error_type == "length":
            shape = (1, 1, 256, 256)
            expect_str = "image_shape must be a tuple of length 2"
        elif error_type == "length_tensor":
            shape = curie_img.shape
            expect_str = "image_shape must be a tuple of length 2"
        elif error_type == "floats":
            shape = (256.5, 256.6)
            expect_str = "image_shape must be castable to ints"
        elif error_type == "other_dtype":
            shape = ("hi", "there")
            expect_str = "image_shape must be castable to ints"
        with pytest.raises(ValueError, match=expect_str):
            po.simul.SteerablePyramidFreq(shape)
>>>>>>> 8e3ea171
<|MERGE_RESOLUTION|>--- conflicted
+++ resolved
@@ -449,15 +449,9 @@
                     f"_anglemasks_recon_scale_{s}",
                 ]
             )
-<<<<<<< HEAD
         assert len(buffers) == len(names), (
             "pyramid doesn't have the right number of buffers!"
         )
-        assert set(buffers) == set(names), "pyramid doesn't have the right buffers!"
-=======
-        assert len(buffers) == len(
-            names
-        ), "pyramid doesn't have the right number of buffers!"
         assert set(buffers) == set(names), "pyramid doesn't have the right buffers!"
 
     def test_img_shape_error(self, curie_img):
@@ -499,5 +493,4 @@
             shape = ("hi", "there")
             expect_str = "image_shape must be castable to ints"
         with pytest.raises(ValueError, match=expect_str):
-            po.simul.SteerablePyramidFreq(shape)
->>>>>>> 8e3ea171
+            po.simul.SteerablePyramidFreq(shape)