import torch
from tqdm import tqdm
from .Synthesis import Synthesis
from ..tools.metamer_utils import RangeClamper


class Metamer(Synthesis):
    r"""Synthesize metamers for image-computable differentiable models!

    Following the basic idea in [1]_, this module creates a metamer for a given
    model on a given image. We start with some random noise and iteratively
    adjust the pixel values so as to match the representation of the
    ``synthesized_signal`` and ``base_signal``. This is optimization though, so
    you'll probably need to experiment with the optimization hyper-parameters
    before you find a good solution.

    There are two types of objects you can pass as your models: torch.nn.Module
    or functions, which correspond to using a visual model or metric,
    respectively. See the `MAD_Competition` notebook for more details on this.

    All ``saved_`` attributes are initialized as empty lists and will be
    non-empty if the ``store_progress`` arg to ``synthesize()`` is not
    ``False``. They will be appended to on every iteration if
    ``store_progress=True`` or every ``store_progress`` iterations if it's an
    ``int``.

    All ``scales`` attributes will only be non-None if ``coarse_to_fine`` is
    not ``False``. See ``Metamer`` tutorial for more details.

    Parameters
    ----------
    base_signal : torch.Tensor or array_like
        A 4d tensor, this is the image whose representation we wish to
        match. If this is not a tensor, we try to cast it as one.
    model : torch.nn.Module or function
        A visual model or metric, see `MAD_Competition` notebook for more
        details
    loss_function : callable or None, optional
        the loss function to use to compare the representations of the
        models in order to determine their loss. Only used for the
        Module models, ignored otherwise. If None, we use the default:
        the element-wise 2-norm. See `MAD_Competition` notebook for more
        details
    model_kwargs :
        if model is a function (that is, you're using a metric instead
        of a model), then there might be additional arguments you want
        to pass it at run-time. Note that this means they will be passed
        on every call.

    Attributes
    ----------
    base_representation : torch.Tensor
        Whatever is returned by ``model(base_signal)``, this is
        what we match in order to create a metamer
    synthesized_signal : torch.Tensor
        The metamer. This may be unfinished depending on how many
        iterations we've run for.
    synthesized_represetation: torch.Tensor
        Whatever is returned by ``model(synthesized_signal)``; we're
        trying to make this identical to ``self.base_representation``
    seed : int
        Number with which we seeded pytorch and numpy's random number
        generators
    loss : list
        A list of our loss over iterations.
    gradient : list
        A list of the gradient over iterations.
    learning_rate : list
        A list of the learning_rate over iterations. We use a scheduler
        that gradually reduces this over time, so it won't be constant.
    saved_signal : torch.Tensor or list
        Saved ``self.synthesized_signal`` for later examination.
    saved_representation : torch.Tensor or list
        Saved ``self.synthesized_representation`` for later examination.
    saved_signal_gradient : torch.Tensor or list
        Saved ``self.synthesized_signal.grad`` for later examination.
    saved_representation_gradient : torch.Tensor or list
        Saved ``self.synthesized_representation.grad`` for later examination.
    scales : list or None
        The list of scales in optimization order (i.e., from coarse to fine).
        Will be modified during the course of optimization.
    scales_loss : list or None
        The scale-specific loss at each iteration
    scales_timing : dict or None
        Keys are the values found in ``scales``, values are lists, specifying
        the iteration where we started and stopped optimizing this scale.
    scales_finished : list or None
        List of scales that we've finished optimizing.

    References
    -----
    .. [1] J Portilla and E P Simoncelli. A Parametric Texture Model
       based on Joint Statistics of Complex Wavelet Coefficients. Int'l
       Journal of Computer Vision. 40(1):49-71, October, 2000.
       http://www.cns.nyu.edu/~eero/ABSTRACTS/portilla99-abstract.html
       http://www.cns.nyu.edu/~lcv/texture/

    """

    def __init__(self, base_signal, model, loss_function=None, model_kwargs={},
                 loss_function_kwargs={}):
        super().__init__(base_signal, model, loss_function, model_kwargs, loss_function_kwargs)

    def _init_synthesized_signal(self, initial_image, clamper=RangeClamper((0, 1)),
                                 clamp_each_iter=True):
        """initialize the synthesized image

        set the ``self.synthesized_signal`` attribute to be a parameter with
        the user-supplied data, making sure it's the right shape and
        calling clamper on it, if set

        also initialize the ``self.synthesized_representation`` attribute

        Parameters
        ----------
        initial_image : torch.Tensor, array_like, or None, optional
            The 2d tensor we use to initialize the metamer. If None (the
            default), we initialize with uniformly-distributed random
            noise lying between 0 and 1 or, if ``self.saved_signal`` is
            not empty, use the final value there. If this is not a
            tensor or None, we try to cast it as a tensor.
        clamper : Clamper or None, optional
            will set ``self.clamper`` attribute to this, and if not
            None, will call ``clamper.clamp`` on synthesized_signal
        clamp_each_iter : bool, optional
            If True (and ``clamper`` is not ``None``), we clamp every
            iteration. If False, we only clamp at the very end, after
            the last iteration
        """
        if initial_image is None:
            try:
                # then we have a previous run to resume
                synthesized_signal_data = self.saved_signal[-1]
            except IndexError:
                # else we're starting over
                synthesized_signal_data = torch.rand_like(self.base_signal, dtype=torch.float32,
                                                          device=self.base_signal.device)
        else:
            synthesized_signal_data = torch.tensor(initial_image, dtype=torch.float32,
                                                   device=self.base_signal.device)
        super()._init_synthesized_signal(synthesized_signal_data.clone(), clamper, clamp_each_iter)

    def synthesize(self, initial_image=None, seed=0, max_iter=100, learning_rate=.01,
                   scheduler=True, optimizer='SGD', clamper=RangeClamper((0, 1)),
                   clamp_each_iter=True, store_progress=False, save_progress=False,
                   save_path='metamer.pt', loss_thresh=1e-4, loss_change_iter=50,
                   fraction_removed=0., loss_change_thresh=1e-2, loss_change_fraction=1.,
                   coarse_to_fine=False, clip_grad_norm=False, **optimizer_kwargs):
        r"""Synthesize a metamer

        This is the main method, which updates the ``initial_image`` until its
        representation matches that of ``base_signal``.

        We run this until either we reach ``max_iter`` or the change
        over the past ``loss_change_iter`` iterations is less than
        ``loss_thresh``, whichever comes first

        Parameters
        ----------
        initial_image : torch.Tensor, array_like, or None, optional
            The 4d tensor we use to initialize the metamer. If None (the
            default), we initialize with uniformly-distributed random
            noise lying between 0 and 1 or, if ``self.saved_signal`` is
            not empty, use the final value there. If this is not a
            tensor or None, we try to cast it as a tensor.
        seed : int or None, optional
            Number with which to seed pytorch and numy's random number
            generators. If None, won't set the seed.
        max_iter : int, optinal
            The maximum number of iterations to run before we end
        learning_rate : float or None, optional
            The learning rate for our optimizer. None is only accepted
            if we're resuming synthesis, in which case we use the last
            learning rate from the previous instance.
        scheduler : bool, optional
            whether to initialize the scheduler or not. If False, the
            learning rate will never decrease.
        optimizer: {'GD', 'Adam', 'SGD', 'LBFGS', 'AdamW'}
            The choice of optimization algorithm. 'GD' is regular
            gradient descent.
        clamper : plenoptic.Clamper or None, optional
            Clamper makes a change to the image in order to ensure that
            it stays reasonable. The classic example (and default
            option) is making sure the range lies between 0 and 1, see
            plenoptic.RangeClamper for an example.
        clamp_each_iter : bool, optional
            If True (and ``clamper`` is not ``None``), we clamp every
            iteration. If False, we only clamp at the very end, after
            the last iteration
        store_progress : bool or int, optional
            Whether we should store the representation of the metamer
            and the metamer image in progress on every iteration. If
            False, we don't save anything. If True, we save every
            iteration. If an int, we save every ``store_progress``
            iterations (note then that 0 is the same as False and 1 the
            same as True).
        save_progress : bool or int, optional
            Whether to save the metamer as we go. If True, we save to
            ``save_path`` every ``store_progress`` iterations. If an int, we
            save every ``save_progress`` iterations. Note that this can end up
            actually taking a fair amount of time.
        save_path : str, optional
            The path to save the synthesis-in-progress to (ignored if
            ``save_progress`` is False)
        loss_thresh : float, optional
            If the loss over the past ``loss_change_iter`` has changed
            less than ``loss_thresh``, we stop.
        loss_change_iter : int, optional
            How many iterations back to check in order to see if the
            loss has stopped decreasing in order to determine whether we
            should only calculate the gradient with respect to the
            ``loss_change_fraction`` fraction of statistics with
            the highest error.
        fraction_removed: float, optional
            The fraction of the representation that will be ignored
            when computing the loss. At every step the loss is computed
            using the remaining fraction of the representation only.
        loss_change_thresh : float, optional
            The threshold below which we consider the loss as unchanging
            in order to determine whether we should only calculate the
            gradient with respect to the
            ``loss_change_fraction`` fraction of statistics with
            the highest error.
        loss_change_fraction : float, optional
            If we think the loss has stopped decreasing (based on
            ``loss_change_iter`` and ``loss_change_thresh``), the
            fraction of the representation with the highest loss that we
            use to calculate the gradients
        coarse_to_fine : { 'together', 'separate', False}, optional
            If False, don't do coarse-to-fine optimization. Else, there
            are two options for how to do it:
            - 'together': start with the coarsest scale, then gradually
              add each finer scale.
            - 'separate': compute the gradient with respect to each
              scale separately (ignoring the others), then with respect
              to all of them at the end.
            (see ``Metamer`` tutorial for more details).
        clip_grad_norm : bool or float, optional
            Clip the gradient norm to avoid issues with numerical overflow.
            Gradient norm will be clipped to the specified value (True is
            equivalent to 1).
        optimizer_kwargs : dict, optional
            Dictionary of keyword arguments to pass to the optimizer (in
            addition to learning_rate). What these should be depend on
            the specific optimizer you're using

        Returns
        -------
        synthesized_signal : torch.Tensor
            The metamer we've created
        synthesized_representation : torch.Tensor
            The model's representation of the metamer

        """
        # set seed
        self._set_seed(seed)

        # initialize synthesized_signal
        self._init_synthesized_signal(initial_image, clamper, clamp_each_iter)

        # initialize stuff related to coarse-to-fine and randomization
        self._init_ctf_and_randomizer(loss_thresh, fraction_removed, coarse_to_fine,
                                      loss_change_fraction, loss_change_thresh, loss_change_iter)

        # initialize the optimizer
        self._init_optimizer(optimizer, learning_rate, scheduler, clip_grad_norm,
                             **optimizer_kwargs)

        # get ready to store progress
        self._init_store_progress(store_progress, save_progress, save_path)

        pbar = tqdm(range(max_iter))

        for i in pbar:
            loss, g, lr = self._optimizer_step(pbar)
            self.loss.append(loss.item())
            self.gradient.append(g.item())
            self.learning_rate.append(lr)

            if self._check_nan_loss(loss):
                break

            # clamp and update saved_* attrs
            self._clamp_and_store(i)

            if self._check_for_stabilization(i):
                break

        pbar.close()

        # finally, stack the saved_* attributes
        self._finalize_stored_progress()

        # return data
        return self.synthesized_signal.data, self.synthesized_representation.data

    def save(self, file_path, save_model_reduced=False):
        r"""save all relevant variables in .pt file

        Note that if store_progress is True, this will probably be very
        large

        Parameters
        ----------
        file_path : str
            The path to save the metamer object to
        save_model_reduced : bool
            Whether we save the full model or just its attribute
            ``state_dict_reduced`` (this is a custom attribute of ours,
            the basic idea being that it only contains the attributes
            necessary to initialize the model, none of the (probably
            much larger) ones it gets during run-time).

        """
        attrs = ['model', 'synthesized_signal', 'base_signal', 'seed', 'loss', 'base_representation',
                 'synthesized_representation', 'saved_representation', 'gradient', 'saved_signal',
                 'learning_rate', 'saved_representation_gradient', 'saved_signal_gradient',
                 'coarse_to_fine', 'scales', 'scales_timing', 'scales_loss', 'loss_function',
                 'scales_finished', 'store_progress', 'save_progress', 'save_path']
        super().save(file_path, save_model_reduced,  attrs)

    def to(self, *args, **kwargs):
        r"""Moves and/or casts the parameters and buffers.

        This can be called as

        .. function:: to(device=None, dtype=None, non_blocking=False)

        .. function:: to(dtype, non_blocking=False)

        .. function:: to(tensor, non_blocking=False)

        Its signature is similar to :meth:`torch.Tensor.to`, but only accepts
        floating point desired :attr:`dtype` s. In addition, this method will
        only cast the floating point parameters and buffers to :attr:`dtype`
        (if given). The integral parameters and buffers will be moved
        :attr:`device`, if that is given, but with dtypes unchanged. When
        :attr:`non_blocking` is set, it tries to convert/move asynchronously
        with respect to the host if possible, e.g., moving CPU Tensors with
        pinned memory to CUDA devices.

        See below for examples.

        .. note::
            This method modifies the module in-place.

        Args:
            device (:class:`torch.device`): the desired device of the parameters
                and buffers in this module
            dtype (:class:`torch.dtype`): the desired floating point type of
                the floating point parameters and buffers in this module
            tensor (torch.Tensor): Tensor whose dtype and device are the desired
                dtype and device for all parameters and buffers in this module

        Returns:
            Module: self
        """
        attrs = ['base_signal', 'base_representation', 'synthesized_signal',
                 'synthesized_representation', 'saved_signal', 'saved_representation',
                 'saved_signal_gradient', 'saved_representation_gradient']
        return super().to(*args, attrs=attrs, **kwargs)

    @classmethod
    def load(cls, file_path, model_constructor=None, map_location='cpu', **state_dict_kwargs):
        r"""load all relevant stuff from a .pt file

        We will iterate through any additional key word arguments
        provided and, if the model in the saved representation is a
        dictionary, add them to the state_dict of the model. In this
        way, you can replace, e.g., paths that have changed between
        where you ran the model and where you are now.

        Parameters
        ----------
        file_path : str
            The path to load the Metamer object from
        model_constructor : callable or None, optional
            When saving the synthesis object, we have the option to only
            save the ``state_dict_reduced`` (in order to save space). If
            we do that, then we need some way to construct that model
            again and, not knowing its class or anything, this object
            doesn't know how. Therefore, a user must pass a constructor
            for the model that takes in the ``state_dict_reduced``
            dictionary and returns the initialized model. See the
            PooledVentralStream class for an example of this.
        map_location : str, optional
            map_location argument to pass to ``torch.load``. If you save
            stuff that was being run on a GPU and are loading onto a
            CPU, you'll need this to make sure everything lines up
            properly. This should be structured like the str you would
            pass to ``torch.device``
        state_dict_kwargs :
            any additional kwargs will be added to the model's
            state_dict before construction (this only applies if the
            model is a dict, see above for more description of that)

        Returns
        -------
        metamer : plenoptic.synth.Metamer
            The loaded Metamer object


        Examples
        --------
        >>> metamer = po.synth.Metamer(img, model)
        >>> metamer.synthesize(max_iter=10, store_progress=True)
        >>> metamer.save('metamers.pt')
        >>> metamer_copy = po.synth.Metamer.load('metamers.pt')

        Things are slightly more complicated if you saved a reduced
        representation of the model by setting the
        ``save_model_reduced`` flag to ``True``. In that case, you also
        need to pass a model constructor argument, like so:

        >>> model = po.simul.PooledRGC(1)
        >>> metamer = po.synth.Metamer(img, model)
        >>> metamer.synthesize(max_iter=10, store_progress=True)
        >>> metamer.save('metamers.pt', save_model_reduced=True)
        >>> metamer_copy = po.synth.Metamer.load('metamers.pt',
<<<<<<< HEAD
                                                 model_constructor=po.simul.RetinalGanglionCells.from_state_dict_reduced)
=======
                                                 po.simul.PooledRGC.from_state_dict_reduced)
>>>>>>> 6de88e6d

        You may want to update one or more of the arguments used to
        initialize the model. The example I have in mind is where you
        run the metamer synthesis on a cluster but then load it on your
        local machine. The PooledVentralStream classes have a ``cache_dir``
        attribute which you will want to change so it finds the
        appropriate location:

        >>> model = po.simul.PooledRGC(1)
        >>> metamer = po.synth.Metamer(img, model)
        >>> metamer.synthesize(max_iter=10, store_progress=True)
        >>> metamer.save('metamers.pt', save_model_reduced=True)
        >>> metamer_copy = po.synth.Metamer.load('metamers.pt',
<<<<<<< HEAD
                                                 model_constructor=po.simul.RetinalGanglionCells.from_state_dict_reduced,
                                                 cache_dir="/home/user/Desktop/metamers/windows_cache")

        """
        return super().load(file_path, 'model', model_constructor, map_location,
                            **state_dict_kwargs)
=======
                                                 po.simul.PooledRGC.from_state_dict_reduced,
                                                 cache_dir="/home/user/Desktop/metamers/windows_cache")

        """
        tmp_dict = torch.load(file_path, map_location=map_location)
        device = torch.device(map_location)
        model = tmp_dict.pop('model')
        target_image = tmp_dict.pop('target_image').to(device)
        if isinstance(model, dict):
            for k, v in state_dict_kwargs.items():
                warnings.warn("Replacing state_dict key %s, value %s with kwarg value %s" %
                              (k, model.pop(k, None), v))
                model[k] = v
            # then we've got a state_dict_reduced and we need the model_constructor
            model = model_constructor(model)
            # want to make sure the dtypes match up as well
            model = model.to(device, target_image.dtype)
        metamer = cls(target_image, model)
        for k, v in tmp_dict.items():
            setattr(metamer, k, v)
        return metamer

    def to(self, *args, do_windows=True, **kwargs):
        r"""Moves and/or casts the parameters and buffers.

        This can be called as

        .. function:: to(device=None, dtype=None, non_blocking=False)

        .. function:: to(dtype, non_blocking=False)

        .. function:: to(tensor, non_blocking=False)

        Its signature is similar to :meth:`torch.Tensor.to`, but only accepts
        floating point desired :attr:`dtype` s. In addition, this method will
        only cast the floating point parameters and buffers to :attr:`dtype`
        (if given). The integral parameters and buffers will be moved
        :attr:`device`, if that is given, but with dtypes unchanged. When
        :attr:`non_blocking` is set, it tries to convert/move asynchronously
        with respect to the host if possible, e.g., moving CPU Tensors with
        pinned memory to CUDA devices.

        See below for examples.

        .. note::
            This method modifies the module in-place.

        Args:
            device (:class:`torch.device`): the desired device of the parameters
                and buffers in this module
            dtype (:class:`torch.dtype`): the desired floating point type of
                the floating point parameters and buffers in this module
            tensor (torch.Tensor): Tensor whose dtype and device are the desired
                dtype and device for all parameters and buffers in this module

        Returns:
            Module: self
        """
        try:
            self.model = self.model.to(*args, **kwargs)
        except AttributeError:
            warnings.warn("model has no `to` method, so we leave it as is...")
        for k in ['target_image', 'target_representation', 'matched_image',
                  'matched_representation', 'saved_image', 'saved_representation',
                  'saved_image_gradient', 'saved_representation_gradient']:
            if hasattr(self, k):
                attr = getattr(self, k)
                if isinstance(attr, torch.Tensor):
                    attr = attr.to(*args, **kwargs)
                    if isinstance(getattr(self, k), torch.nn.Parameter):
                        attr = torch.nn.Parameter(attr)
                    setattr(self, k, attr)
                elif isinstance(attr, list):
                    setattr(self, k, [a.to(*args, **kwargs) for a in attr])
        return self

    def representation_error(self, iteration=None, **kwargs):
        r"""Get the representation error

        This is (matched_representation - target_representation). If
        ``iteration`` is not None, we use
        ``self.saved_representation[iteration]`` for
        matched_representation

        Any kwargs are passed through to self.analyze when computing the
        matched/target representation.

        Parameters
        ----------
        iteration: int or None, optional
            Which iteration to create the representation ratio for. If
            None, we use the current ``matched_representation``

        Returns
        -------
        torch.Tensor

        """
        if iteration is not None:
            matched_rep = self.saved_representation[iteration].to(self.target_representation.device)
        else:
            matched_rep = self.analyze(self.matched_image, **kwargs)
        try:
            rep_error = matched_rep - self.target_representation
        except RuntimeError:
            # try to use the last scale (if the above failed, it's
            # because they were different shapes), but only if the user
            # didn't give us another scale to use
            if 'scales' not in kwargs.keys():
                kwargs['scales'] = [self.scales[-1]]
            rep_error = matched_rep - self.analyze(self.target_image, **kwargs)
        return rep_error

    def normalized_mse(self, iteration=None, **kwargs):
        r"""Get the normalized mean-squared representation error

        Following the method used in [1]_ to check for convergence, here
        we take the mean-squared error between the target_representation
        and matched_representation, then divide by the variance of
        target_representation.

        If ``iteration`` is not None, we use
        ``self.saved_representation[iteration]`` for
        matched_representation.

        Any kwargs are passed through to self.analyze when computing the
        matched/target representation

        Parameters
        ----------
        iteration: int or None, optional
            Which iteration to create the representation ratio for. If
            None, we use the current ``matched_representation``

        Returns
        -------
        torch.Tensor

        References
        ----------
        .. [1] Freeman, J., & Simoncelli, E. P. (2011). Metamers of the
           ventral stream. Nature Neuroscience, 14(9),
           1195–1201. http://dx.doi.org/10.1038/nn.2889

        """
        if iteration is not None:
            matched_rep = self.saved_representation[iteration].to(self.target_representation.device)
        else:
            matched_rep = self.analyze(self.matched_image, **kwargs)
        try:
            rep_error = matched_rep - self.target_representation
            target_rep = self.target_representation
        except RuntimeError:
            # try to use the last scale (if the above failed, it's
            # because they were different shapes), but only if the user
            # didn't give us another scale to use
            if 'scales' not in kwargs.keys():
                kwargs['scales'] = [self.scales[-1]]
            target_rep = self.analyze(self.target_image, **kwargs)
            rep_error = matched_rep - target_rep
        return torch.pow(rep_error, 2).mean() / torch.var(target_rep)

    def plot_representation_error(self, batch_idx=0, iteration=None, figsize=(5, 5), ylim=None,
                                  ax=None, title=None):
        r"""Plot distance ratio showing how close we are to convergence

        We plot ``self.representation_error(iteration)``

        The goal is to use the model's ``plot_representation`` method. However,
        in order for this to work, it needs to not only have that method, but a
        way to make a 'mock copy', a separate model that has the same
        initialization parameters, but whose representation we can set. For the
        PooledVentralStream models, we can do this using their
        ``state_dict_reduced`` attribute. If we can't do this, then we'll fall
        back onto using ``plt.plot``

        In order for this to work, we also count on
        ``plot_representation`` to return the figure and the axes it
        modified (axes should be a list)

        Parameters
        ----------
        batch_idx : int, optional
            Which index to take from the batch dimension (the first one)
        iteration: int or None, optional
            Which iteration to create the representation ratio for. If
            None, we use the current ``matched_representation``
        figsize : tuple, optional
            The size of the figure to create
        ylim : tuple or None, optional
            If not None, the y-limits to use for this plot. If None, we
            scale the y-limits so that it's symmetric about 0 with a
            limit of ``np.abs(representation_error).max()``
        ax : matplotlib.pyplot.axis or None, optional
            If not None, the axis to plot this representation on. If
            None, we create our own 1 subplot figure to hold it
        title : str, optional
            The title to put above this axis. If you want no title, pass
            the empty string (``''``)

        Returns
        -------
        fig : matplotlib.figure.Figure
            The figure containing the plot

        """
        representation_error = self.representation_error(iteration)
        return plot_representation(self.model, representation_error, ax, figsize, ylim,
                                   batch_idx, title)

    def plot_metamer_status(self, batch_idx=0, channel_idx=0, iteration=None, figsize=(17, 5),
                            ylim=None, plot_representation_error=True, imshow_zoom=None,
                            vrange=(0, 1)):
        r"""Make a plot showing metamer, loss, and (optionally) representation ratio

        We create two or three subplots on a new figure. The first one
        contains the metamer, the second contains the loss, and the
        (optional) third contains the representation ratio, as plotted
        by ``self.plot_representation_error``.

        You can specify what iteration to view by using the
        ``iteration`` arg. The default, ``None``, shows the final one.

        The loss plot shows the loss as a function of iteration for all
        iterations (even if we didn't save the representation or metamer
        at each iteration), with a red dot showing the location of the
        iteration.

        We use ``pyrtools.imshow`` to display the metamer and attempt to
        automatically find the most reasonable zoom value. You can
        override this value using the imshow_zoom arg, but remember that
        ``pyrtools.imshow`` is opinionated about the size of the
        resulting image and will throw an Exception if the axis created
        is not big enough for the selected zoom. We currently cannot
        shrink the image, so figsize must be big enough to display the
        image

        Parameters
        ----------
        batch_idx : int, optional
            Which index to take from the batch dimension (the first one)
        channel_idx : int, optional
            Which index to take from the channel dimension (the second one)
        iteration : int or None, optional
            Which iteration to display. If None, the default, we show
            the most recent one. Negative values are also allowed.
        figsize : tuple, optional
            The size of the figure to create. It may take a little bit
            of playing around to find a reasonable value. If you're not
            showing the representation, (12, 5) probably makes sense. If
            you are showing the representation, it depends on the level
            of detail in that plot. If it only creates one set of axes,
            like ``PooledRGC`, then (17,5) is probably fine,
            but you may need much larger if it's more complicated; e.g.,
            for PooledV1, try (39, 11).
        ylim : tuple or None, optional
            The ylimit to use for the representation_error plot. We pass
            this value directly to ``self.plot_representation_error``
        plot_representation_error : bool, optional
            Whether to plot the representation ratio or not.
        imshow_zoom : None or float, optional
            How much to zoom in / enlarge the metamer image, the ratio
            of display pixels to image pixels. If None (the default), we
            attempt to find the best value ourselves. Else, if >1, must
            be an integer.  If <1, must be 1/d where d is a a divisor of
            the size of the largest image.
        vrange : tuple or str, optional
            The vrange option to pass to ``pyrtools.imshow``. See that
            function for details

        Returns
        -------
        fig : matplotlib.pyplot.Figure
            The figure containing this plot

        """
        if plot_representation_error:
            n_subplots = 3
        else:
            n_subplots = 2
        if iteration is None:
            image = self.matched_image[batch_idx, channel_idx]
            loss_idx = len(self.loss) - 1
        else:
            image = self.saved_image[iteration, batch_idx, channel_idx]
            if iteration < 0:
                # in order to get the x-value of the dot to line up,
                # need to use this work-around
                loss_idx = len(self.loss) + iteration
            else:
                loss_idx = iteration
        fig, axes = plt.subplots(1, n_subplots, figsize=figsize)
        if imshow_zoom is None:
            # image.shape[0] is the height of the image
            imshow_zoom = axes[0].bbox.height // image.shape[0]
            if imshow_zoom == 0:
                raise Exception("imshow_zoom would be 0, cannot display metamer image! Enlarge "
                                "your figure")
        fig = pt.imshow(to_numpy(image), ax=axes[0], title='Metamer', zoom=imshow_zoom,
                        vrange=vrange)
        axes[0].xaxis.set_visible(False)
        axes[0].yaxis.set_visible(False)
        axes[1].semilogy(self.loss)
        axes[1].scatter(loss_idx, self.loss[loss_idx], c='r')
        axes[1].set_title('Loss')
        if plot_representation_error:
            fig = self.plot_representation_error(batch_idx, iteration, ax=axes[2], ylim=ylim)
        return fig

    def animate(self, batch_idx=0, channel_idx=0, figsize=(17, 5), framerate=10, ylim='rescale',
                plot_representation_error=True, imshow_zoom=None):
        r"""Animate metamer synthesis progress!

        This is essentially the figure produced by
        ``self.plot_metamer_status`` animated over time, for each stored
        iteration.

        It's difficult to determine a reasonable figsize, because we
        don't know how much information is in the plot showing the
        representation ratio. Therefore, it's recommended you play
        around with ``plot_metamer_status`` until you find a
        good-looking value for figsize.

        We return the matplotlib FuncAnimation object. In order to view
        it in a Jupyter notebook, use the
        ``plenoptic.convert_anim_to_html(anim)`` function. In order to
        save, use ``anim.save(filename)`` (note for this that you'll
        need the appropriate writer installed and on your path, e.g.,
        ffmpeg, imagemagick, etc). Either of these will probably take a
        reasonably long amount of time.

        Parameters
        ----------
        batch_idx : int, optional
            Which index to take from the batch dimension (the first one)
        channel_idx : int, optional
            Which index to take from the channel dimension (the second one)
        figsize : tuple, optional
            The size of the figure to create. It may take a little bit
            of playing around to find a reasonable value. If you're not
            showing the representation, (12, 5) probably makes sense. If
            you are showing the representation, it depends on the level
            of detail in that plot. If it only creates one set of axes,
            like ``PooledRGC`, then (17,5) is probably fine,
            but you may need much larger if it's more complicated; e.g.,
            for PooledV1, try (39, 11).
        framerate : int, optional
            How many frames a second to display.
        ylim : str, None, or tuple, optional
            The y-limits of the representation_error plot (ignored if
            ``plot_representation_error`` arg is False).

            * If a tuple, then this is the ylim of all plots

            * If None, then all plots have the same limits, all
              symmetric about 0 with a limit of
              ``np.abs(representation_error).max()`` (for the initial
              representation_error)

            * If a string, must be 'rescale' or of the form 'rescaleN',
              where N can be any integer. If 'rescaleN', we rescale the
              limits every N frames (we rescale as if ylim = None). If
              'rescale', then we do this 10 times over the course of the
              animation

        plot_representation_error : bool, optional
            Whether to plot the representation ratio or not.
        imshow_zoom : int, float, or None, optional
            Either an int or an inverse power of 2, how much to zoom the
            images by in the plots we'll create. If None (the default), we
            attempt to find the best value ourselves.

        Returns
        -------
        anim : matplotlib.animation.FuncAnimation
            The animation object. In order to view, must convert to HTML
            or save.

        """
        if len(self.saved_image) != len(self.saved_representation):
            raise Exception("saved_image and saved_representation need to be the same length in "
                            "order for this to work!")
        # this recovers the store_progress arg used with the call to
        # synthesize(), which we need for updating the progress of the
        # loss
        saved_subsample = len(self.loss) // (self.saved_representation.shape[0] - 1)
        # we have one extra frame of saved_image compared to loss, so we
        # just duplicate the loss value at the end
        loss = self.loss + [self.loss[-1]]
        try:
            if ylim.startswith('rescale'):
                try:
                    ylim_rescale_interval = int(ylim.replace('rescale', ''))
                except ValueError:
                    # then there's nothing we can convert to an int there
                    ylim_rescale_interval = int((self.saved_representation.shape[0] - 1) // 10)
                    if ylim_rescale_interval == 0:
                        ylim_rescale_interval = int(self.saved_representation.shape[0] - 1)
                ylim = None
            else:
                raise Exception("Don't know how to handle ylim %s!" % ylim)
        except AttributeError:
            # this way we'll never rescale
            ylim_rescale_interval = len(self.saved_image)+1
        if self.target_representation.ndimension() == 4:
            ylim = False
        # initialize the figure
        fig = self.plot_metamer_status(batch_idx, channel_idx, 0, figsize, ylim,
                                       plot_representation_error, imshow_zoom=imshow_zoom)
        # grab the artists for the second plot (we don't need to do this
        # for the metamer or representation plot, because we use the
        # update_plot function for that)
        scat = fig.axes[1].collections[0]

        if self.target_representation.ndimension() == 4:
            warnings.warn("Looks like representation is image-like, haven't fully thought out how"
                          " to best handle rescaling color ranges yet!")
            # replace the bit of the title that specifies the range,
            # since we don't make any promises about that
            for ax in fig.axes[2:]:
                ax.set_title(re.sub(r'\n range: .* \n', '\n\n', ax.get_title()))

        def movie_plot(i):
            artists = []
            artists.extend(update_plot([fig.axes[0]], data=self.saved_image[i],
                                       batch_idx=batch_idx))
            if plot_representation_error:
                representation_error = self.representation_error(i)
                # we know that the first two axes are the image and
                # loss, so we pass everything after that to update
                artists.extend(update_plot(fig.axes[2:], batch_idx=batch_idx, model=self.model,
                                           data=representation_error))
                # again, we know that fig.axes[2:] contains all the axes
                # with the representation ratio info
                if ((i+1) % ylim_rescale_interval) == 0:
                    if self.target_representation.ndimension() == 3:
                        rescale_ylim(fig.axes[2:], representation_error)
            # loss always contains values from every iteration, but
            # everything else will be subsampled
            scat.set_offsets((i*saved_subsample, loss[i*saved_subsample]))
            artists.append(scat)
            # as long as blitting is True, need to return a sequence of artists
            return artists

        # don't need an init_func, since we handle initialization ourselves
        anim = animation.FuncAnimation(fig, movie_plot, frames=len(self.saved_image),
                                       blit=True, interval=1000./framerate, repeat=False)
        plt.close(fig)
        return anim
>>>>>>> 6de88e6d
<|MERGE_RESOLUTION|>--- conflicted
+++ resolved
@@ -417,11 +417,7 @@
         >>> metamer.synthesize(max_iter=10, store_progress=True)
         >>> metamer.save('metamers.pt', save_model_reduced=True)
         >>> metamer_copy = po.synth.Metamer.load('metamers.pt',
-<<<<<<< HEAD
-                                                 model_constructor=po.simul.RetinalGanglionCells.from_state_dict_reduced)
-=======
-                                                 po.simul.PooledRGC.from_state_dict_reduced)
->>>>>>> 6de88e6d
+                                                 model_constructor=po.simul.PooledRGC.from_state_dict_reduced)
 
         You may want to update one or more of the arguments used to
         initialize the model. The example I have in mind is where you
@@ -435,461 +431,9 @@
         >>> metamer.synthesize(max_iter=10, store_progress=True)
         >>> metamer.save('metamers.pt', save_model_reduced=True)
         >>> metamer_copy = po.synth.Metamer.load('metamers.pt',
-<<<<<<< HEAD
-                                                 model_constructor=po.simul.RetinalGanglionCells.from_state_dict_reduced,
+                                                 model_constructor=po.simul.PooledRGC.from_state_dict_reduced,
                                                  cache_dir="/home/user/Desktop/metamers/windows_cache")
 
         """
         return super().load(file_path, 'model', model_constructor, map_location,
-                            **state_dict_kwargs)
-=======
-                                                 po.simul.PooledRGC.from_state_dict_reduced,
-                                                 cache_dir="/home/user/Desktop/metamers/windows_cache")
-
-        """
-        tmp_dict = torch.load(file_path, map_location=map_location)
-        device = torch.device(map_location)
-        model = tmp_dict.pop('model')
-        target_image = tmp_dict.pop('target_image').to(device)
-        if isinstance(model, dict):
-            for k, v in state_dict_kwargs.items():
-                warnings.warn("Replacing state_dict key %s, value %s with kwarg value %s" %
-                              (k, model.pop(k, None), v))
-                model[k] = v
-            # then we've got a state_dict_reduced and we need the model_constructor
-            model = model_constructor(model)
-            # want to make sure the dtypes match up as well
-            model = model.to(device, target_image.dtype)
-        metamer = cls(target_image, model)
-        for k, v in tmp_dict.items():
-            setattr(metamer, k, v)
-        return metamer
-
-    def to(self, *args, do_windows=True, **kwargs):
-        r"""Moves and/or casts the parameters and buffers.
-
-        This can be called as
-
-        .. function:: to(device=None, dtype=None, non_blocking=False)
-
-        .. function:: to(dtype, non_blocking=False)
-
-        .. function:: to(tensor, non_blocking=False)
-
-        Its signature is similar to :meth:`torch.Tensor.to`, but only accepts
-        floating point desired :attr:`dtype` s. In addition, this method will
-        only cast the floating point parameters and buffers to :attr:`dtype`
-        (if given). The integral parameters and buffers will be moved
-        :attr:`device`, if that is given, but with dtypes unchanged. When
-        :attr:`non_blocking` is set, it tries to convert/move asynchronously
-        with respect to the host if possible, e.g., moving CPU Tensors with
-        pinned memory to CUDA devices.
-
-        See below for examples.
-
-        .. note::
-            This method modifies the module in-place.
-
-        Args:
-            device (:class:`torch.device`): the desired device of the parameters
-                and buffers in this module
-            dtype (:class:`torch.dtype`): the desired floating point type of
-                the floating point parameters and buffers in this module
-            tensor (torch.Tensor): Tensor whose dtype and device are the desired
-                dtype and device for all parameters and buffers in this module
-
-        Returns:
-            Module: self
-        """
-        try:
-            self.model = self.model.to(*args, **kwargs)
-        except AttributeError:
-            warnings.warn("model has no `to` method, so we leave it as is...")
-        for k in ['target_image', 'target_representation', 'matched_image',
-                  'matched_representation', 'saved_image', 'saved_representation',
-                  'saved_image_gradient', 'saved_representation_gradient']:
-            if hasattr(self, k):
-                attr = getattr(self, k)
-                if isinstance(attr, torch.Tensor):
-                    attr = attr.to(*args, **kwargs)
-                    if isinstance(getattr(self, k), torch.nn.Parameter):
-                        attr = torch.nn.Parameter(attr)
-                    setattr(self, k, attr)
-                elif isinstance(attr, list):
-                    setattr(self, k, [a.to(*args, **kwargs) for a in attr])
-        return self
-
-    def representation_error(self, iteration=None, **kwargs):
-        r"""Get the representation error
-
-        This is (matched_representation - target_representation). If
-        ``iteration`` is not None, we use
-        ``self.saved_representation[iteration]`` for
-        matched_representation
-
-        Any kwargs are passed through to self.analyze when computing the
-        matched/target representation.
-
-        Parameters
-        ----------
-        iteration: int or None, optional
-            Which iteration to create the representation ratio for. If
-            None, we use the current ``matched_representation``
-
-        Returns
-        -------
-        torch.Tensor
-
-        """
-        if iteration is not None:
-            matched_rep = self.saved_representation[iteration].to(self.target_representation.device)
-        else:
-            matched_rep = self.analyze(self.matched_image, **kwargs)
-        try:
-            rep_error = matched_rep - self.target_representation
-        except RuntimeError:
-            # try to use the last scale (if the above failed, it's
-            # because they were different shapes), but only if the user
-            # didn't give us another scale to use
-            if 'scales' not in kwargs.keys():
-                kwargs['scales'] = [self.scales[-1]]
-            rep_error = matched_rep - self.analyze(self.target_image, **kwargs)
-        return rep_error
-
-    def normalized_mse(self, iteration=None, **kwargs):
-        r"""Get the normalized mean-squared representation error
-
-        Following the method used in [1]_ to check for convergence, here
-        we take the mean-squared error between the target_representation
-        and matched_representation, then divide by the variance of
-        target_representation.
-
-        If ``iteration`` is not None, we use
-        ``self.saved_representation[iteration]`` for
-        matched_representation.
-
-        Any kwargs are passed through to self.analyze when computing the
-        matched/target representation
-
-        Parameters
-        ----------
-        iteration: int or None, optional
-            Which iteration to create the representation ratio for. If
-            None, we use the current ``matched_representation``
-
-        Returns
-        -------
-        torch.Tensor
-
-        References
-        ----------
-        .. [1] Freeman, J., & Simoncelli, E. P. (2011). Metamers of the
-           ventral stream. Nature Neuroscience, 14(9),
-           1195–1201. http://dx.doi.org/10.1038/nn.2889
-
-        """
-        if iteration is not None:
-            matched_rep = self.saved_representation[iteration].to(self.target_representation.device)
-        else:
-            matched_rep = self.analyze(self.matched_image, **kwargs)
-        try:
-            rep_error = matched_rep - self.target_representation
-            target_rep = self.target_representation
-        except RuntimeError:
-            # try to use the last scale (if the above failed, it's
-            # because they were different shapes), but only if the user
-            # didn't give us another scale to use
-            if 'scales' not in kwargs.keys():
-                kwargs['scales'] = [self.scales[-1]]
-            target_rep = self.analyze(self.target_image, **kwargs)
-            rep_error = matched_rep - target_rep
-        return torch.pow(rep_error, 2).mean() / torch.var(target_rep)
-
-    def plot_representation_error(self, batch_idx=0, iteration=None, figsize=(5, 5), ylim=None,
-                                  ax=None, title=None):
-        r"""Plot distance ratio showing how close we are to convergence
-
-        We plot ``self.representation_error(iteration)``
-
-        The goal is to use the model's ``plot_representation`` method. However,
-        in order for this to work, it needs to not only have that method, but a
-        way to make a 'mock copy', a separate model that has the same
-        initialization parameters, but whose representation we can set. For the
-        PooledVentralStream models, we can do this using their
-        ``state_dict_reduced`` attribute. If we can't do this, then we'll fall
-        back onto using ``plt.plot``
-
-        In order for this to work, we also count on
-        ``plot_representation`` to return the figure and the axes it
-        modified (axes should be a list)
-
-        Parameters
-        ----------
-        batch_idx : int, optional
-            Which index to take from the batch dimension (the first one)
-        iteration: int or None, optional
-            Which iteration to create the representation ratio for. If
-            None, we use the current ``matched_representation``
-        figsize : tuple, optional
-            The size of the figure to create
-        ylim : tuple or None, optional
-            If not None, the y-limits to use for this plot. If None, we
-            scale the y-limits so that it's symmetric about 0 with a
-            limit of ``np.abs(representation_error).max()``
-        ax : matplotlib.pyplot.axis or None, optional
-            If not None, the axis to plot this representation on. If
-            None, we create our own 1 subplot figure to hold it
-        title : str, optional
-            The title to put above this axis. If you want no title, pass
-            the empty string (``''``)
-
-        Returns
-        -------
-        fig : matplotlib.figure.Figure
-            The figure containing the plot
-
-        """
-        representation_error = self.representation_error(iteration)
-        return plot_representation(self.model, representation_error, ax, figsize, ylim,
-                                   batch_idx, title)
-
-    def plot_metamer_status(self, batch_idx=0, channel_idx=0, iteration=None, figsize=(17, 5),
-                            ylim=None, plot_representation_error=True, imshow_zoom=None,
-                            vrange=(0, 1)):
-        r"""Make a plot showing metamer, loss, and (optionally) representation ratio
-
-        We create two or three subplots on a new figure. The first one
-        contains the metamer, the second contains the loss, and the
-        (optional) third contains the representation ratio, as plotted
-        by ``self.plot_representation_error``.
-
-        You can specify what iteration to view by using the
-        ``iteration`` arg. The default, ``None``, shows the final one.
-
-        The loss plot shows the loss as a function of iteration for all
-        iterations (even if we didn't save the representation or metamer
-        at each iteration), with a red dot showing the location of the
-        iteration.
-
-        We use ``pyrtools.imshow`` to display the metamer and attempt to
-        automatically find the most reasonable zoom value. You can
-        override this value using the imshow_zoom arg, but remember that
-        ``pyrtools.imshow`` is opinionated about the size of the
-        resulting image and will throw an Exception if the axis created
-        is not big enough for the selected zoom. We currently cannot
-        shrink the image, so figsize must be big enough to display the
-        image
-
-        Parameters
-        ----------
-        batch_idx : int, optional
-            Which index to take from the batch dimension (the first one)
-        channel_idx : int, optional
-            Which index to take from the channel dimension (the second one)
-        iteration : int or None, optional
-            Which iteration to display. If None, the default, we show
-            the most recent one. Negative values are also allowed.
-        figsize : tuple, optional
-            The size of the figure to create. It may take a little bit
-            of playing around to find a reasonable value. If you're not
-            showing the representation, (12, 5) probably makes sense. If
-            you are showing the representation, it depends on the level
-            of detail in that plot. If it only creates one set of axes,
-            like ``PooledRGC`, then (17,5) is probably fine,
-            but you may need much larger if it's more complicated; e.g.,
-            for PooledV1, try (39, 11).
-        ylim : tuple or None, optional
-            The ylimit to use for the representation_error plot. We pass
-            this value directly to ``self.plot_representation_error``
-        plot_representation_error : bool, optional
-            Whether to plot the representation ratio or not.
-        imshow_zoom : None or float, optional
-            How much to zoom in / enlarge the metamer image, the ratio
-            of display pixels to image pixels. If None (the default), we
-            attempt to find the best value ourselves. Else, if >1, must
-            be an integer.  If <1, must be 1/d where d is a a divisor of
-            the size of the largest image.
-        vrange : tuple or str, optional
-            The vrange option to pass to ``pyrtools.imshow``. See that
-            function for details
-
-        Returns
-        -------
-        fig : matplotlib.pyplot.Figure
-            The figure containing this plot
-
-        """
-        if plot_representation_error:
-            n_subplots = 3
-        else:
-            n_subplots = 2
-        if iteration is None:
-            image = self.matched_image[batch_idx, channel_idx]
-            loss_idx = len(self.loss) - 1
-        else:
-            image = self.saved_image[iteration, batch_idx, channel_idx]
-            if iteration < 0:
-                # in order to get the x-value of the dot to line up,
-                # need to use this work-around
-                loss_idx = len(self.loss) + iteration
-            else:
-                loss_idx = iteration
-        fig, axes = plt.subplots(1, n_subplots, figsize=figsize)
-        if imshow_zoom is None:
-            # image.shape[0] is the height of the image
-            imshow_zoom = axes[0].bbox.height // image.shape[0]
-            if imshow_zoom == 0:
-                raise Exception("imshow_zoom would be 0, cannot display metamer image! Enlarge "
-                                "your figure")
-        fig = pt.imshow(to_numpy(image), ax=axes[0], title='Metamer', zoom=imshow_zoom,
-                        vrange=vrange)
-        axes[0].xaxis.set_visible(False)
-        axes[0].yaxis.set_visible(False)
-        axes[1].semilogy(self.loss)
-        axes[1].scatter(loss_idx, self.loss[loss_idx], c='r')
-        axes[1].set_title('Loss')
-        if plot_representation_error:
-            fig = self.plot_representation_error(batch_idx, iteration, ax=axes[2], ylim=ylim)
-        return fig
-
-    def animate(self, batch_idx=0, channel_idx=0, figsize=(17, 5), framerate=10, ylim='rescale',
-                plot_representation_error=True, imshow_zoom=None):
-        r"""Animate metamer synthesis progress!
-
-        This is essentially the figure produced by
-        ``self.plot_metamer_status`` animated over time, for each stored
-        iteration.
-
-        It's difficult to determine a reasonable figsize, because we
-        don't know how much information is in the plot showing the
-        representation ratio. Therefore, it's recommended you play
-        around with ``plot_metamer_status`` until you find a
-        good-looking value for figsize.
-
-        We return the matplotlib FuncAnimation object. In order to view
-        it in a Jupyter notebook, use the
-        ``plenoptic.convert_anim_to_html(anim)`` function. In order to
-        save, use ``anim.save(filename)`` (note for this that you'll
-        need the appropriate writer installed and on your path, e.g.,
-        ffmpeg, imagemagick, etc). Either of these will probably take a
-        reasonably long amount of time.
-
-        Parameters
-        ----------
-        batch_idx : int, optional
-            Which index to take from the batch dimension (the first one)
-        channel_idx : int, optional
-            Which index to take from the channel dimension (the second one)
-        figsize : tuple, optional
-            The size of the figure to create. It may take a little bit
-            of playing around to find a reasonable value. If you're not
-            showing the representation, (12, 5) probably makes sense. If
-            you are showing the representation, it depends on the level
-            of detail in that plot. If it only creates one set of axes,
-            like ``PooledRGC`, then (17,5) is probably fine,
-            but you may need much larger if it's more complicated; e.g.,
-            for PooledV1, try (39, 11).
-        framerate : int, optional
-            How many frames a second to display.
-        ylim : str, None, or tuple, optional
-            The y-limits of the representation_error plot (ignored if
-            ``plot_representation_error`` arg is False).
-
-            * If a tuple, then this is the ylim of all plots
-
-            * If None, then all plots have the same limits, all
-              symmetric about 0 with a limit of
-              ``np.abs(representation_error).max()`` (for the initial
-              representation_error)
-
-            * If a string, must be 'rescale' or of the form 'rescaleN',
-              where N can be any integer. If 'rescaleN', we rescale the
-              limits every N frames (we rescale as if ylim = None). If
-              'rescale', then we do this 10 times over the course of the
-              animation
-
-        plot_representation_error : bool, optional
-            Whether to plot the representation ratio or not.
-        imshow_zoom : int, float, or None, optional
-            Either an int or an inverse power of 2, how much to zoom the
-            images by in the plots we'll create. If None (the default), we
-            attempt to find the best value ourselves.
-
-        Returns
-        -------
-        anim : matplotlib.animation.FuncAnimation
-            The animation object. In order to view, must convert to HTML
-            or save.
-
-        """
-        if len(self.saved_image) != len(self.saved_representation):
-            raise Exception("saved_image and saved_representation need to be the same length in "
-                            "order for this to work!")
-        # this recovers the store_progress arg used with the call to
-        # synthesize(), which we need for updating the progress of the
-        # loss
-        saved_subsample = len(self.loss) // (self.saved_representation.shape[0] - 1)
-        # we have one extra frame of saved_image compared to loss, so we
-        # just duplicate the loss value at the end
-        loss = self.loss + [self.loss[-1]]
-        try:
-            if ylim.startswith('rescale'):
-                try:
-                    ylim_rescale_interval = int(ylim.replace('rescale', ''))
-                except ValueError:
-                    # then there's nothing we can convert to an int there
-                    ylim_rescale_interval = int((self.saved_representation.shape[0] - 1) // 10)
-                    if ylim_rescale_interval == 0:
-                        ylim_rescale_interval = int(self.saved_representation.shape[0] - 1)
-                ylim = None
-            else:
-                raise Exception("Don't know how to handle ylim %s!" % ylim)
-        except AttributeError:
-            # this way we'll never rescale
-            ylim_rescale_interval = len(self.saved_image)+1
-        if self.target_representation.ndimension() == 4:
-            ylim = False
-        # initialize the figure
-        fig = self.plot_metamer_status(batch_idx, channel_idx, 0, figsize, ylim,
-                                       plot_representation_error, imshow_zoom=imshow_zoom)
-        # grab the artists for the second plot (we don't need to do this
-        # for the metamer or representation plot, because we use the
-        # update_plot function for that)
-        scat = fig.axes[1].collections[0]
-
-        if self.target_representation.ndimension() == 4:
-            warnings.warn("Looks like representation is image-like, haven't fully thought out how"
-                          " to best handle rescaling color ranges yet!")
-            # replace the bit of the title that specifies the range,
-            # since we don't make any promises about that
-            for ax in fig.axes[2:]:
-                ax.set_title(re.sub(r'\n range: .* \n', '\n\n', ax.get_title()))
-
-        def movie_plot(i):
-            artists = []
-            artists.extend(update_plot([fig.axes[0]], data=self.saved_image[i],
-                                       batch_idx=batch_idx))
-            if plot_representation_error:
-                representation_error = self.representation_error(i)
-                # we know that the first two axes are the image and
-                # loss, so we pass everything after that to update
-                artists.extend(update_plot(fig.axes[2:], batch_idx=batch_idx, model=self.model,
-                                           data=representation_error))
-                # again, we know that fig.axes[2:] contains all the axes
-                # with the representation ratio info
-                if ((i+1) % ylim_rescale_interval) == 0:
-                    if self.target_representation.ndimension() == 3:
-                        rescale_ylim(fig.axes[2:], representation_error)
-            # loss always contains values from every iteration, but
-            # everything else will be subsampled
-            scat.set_offsets((i*saved_subsample, loss[i*saved_subsample]))
-            artists.append(scat)
-            # as long as blitting is True, need to return a sequence of artists
-            return artists
-
-        # don't need an init_func, since we handle initialization ourselves
-        anim = animation.FuncAnimation(fig, movie_plot, frames=len(self.saved_image),
-                                       blit=True, interval=1000./framerate, repeat=False)
-        plt.close(fig)
-        return anim
->>>>>>> 6de88e6d
+                            **state_dict_kwargs)