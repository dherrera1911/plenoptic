--- conflicted
+++ resolved
@@ -5,12 +5,6 @@
 from ...tools.signal import rcosFn, batch_fftshift2d, batch_ifftshift2d, pointOp
 import torch
 import torch.nn as nn
-<<<<<<< HEAD
-dtype = torch.float32
-device = torch.device("cuda" if torch.cuda.is_available() else "cpu")
-=======
-# from ..config import *
->>>>>>> 7d6befef
 
 
 class Steerable_Pyramid_Freq(nn.Module):
@@ -77,16 +71,11 @@
     .. _webpage: https://www.cns.nyu.edu/~eero/steerpyr/
     """
 
-<<<<<<< HEAD
-    def __init__(self, image_shape, height='auto', order=3, twidth=1, is_complex=False, store_unoriented_bands=False, return_list=False):
-        super().__init__()
-=======
     def __init__(self, image_shape, height='auto', order=3, twidth=1, is_complex=False,
                  store_unoriented_bands=False, return_list=False):
 
         super().__init__()
 
->>>>>>> 7d6befef
         self.order = order
         self.image_shape = image_shape
         self.is_complex = is_complex
@@ -140,10 +129,6 @@
         lo0mask = pointOp(self.log_rad, self.YIrcos, self.Xrcos)
         hi0mask = pointOp(self.log_rad, self.Yrcos, self.Xrcos)
 
-<<<<<<< HEAD
-        self.lo0mask = torch.tensor(lo0mask, dtype=dtype)[None,None,:,:,None].to(device)
-        self.hi0mask = torch.tensor(hi0mask, dtype=dtype)[None,None,:,:,None].to(device)
-=======
         self.lo0mask = torch.tensor(lo0mask).unsqueeze(0).unsqueeze(-1)
         self.hi0mask = torch.tensor(hi0mask).unsqueeze(0).unsqueeze(-1)
 
@@ -153,7 +138,6 @@
         self._himasks = []
         self._lomasks = []
         self._loindices = []
->>>>>>> 7d6befef
 
         # need a mock image to down-sample so that we correctly
         # construct the differently-sized masks
@@ -294,20 +278,8 @@
 
             himask = self._himasks[i]
 
-<<<<<<< HEAD
-            himask = pointOp(log_rad, Yrcos, Xrcos)
-            self._himasks.append(himask)
-            himask = torch.tensor(himask, dtype=dtype)[None, None, :, :, None].to(device)
-
-            anglemasks = []
-            for b in range(self.num_orientations):
-                anglemask = pointOp(angle, Ycosn, self.Xcosn + np.pi*b/self.num_orientations)
-                anglemasks.append(anglemask)
-                anglemask = torch.tensor(anglemask, dtype=dtype)[None, None, :, :, None].to(device)
-=======
             for b in range(self.num_orientations):
                 anglemask = self._anglemasks[i][b]
->>>>>>> 7d6befef
 
                 # bandpass filtering
                 banddft = lodft * anglemask * himask
@@ -342,14 +314,7 @@
             # subsampling
             lodft = lodft[:, :, lostart[0]:loend[0], lostart[1]:loend[1], :]
             # filtering
-<<<<<<< HEAD
-            YIrcos = np.abs(np.sqrt(1.0 - Yrcos**2))
-            lomask = pointOp(log_rad, YIrcos, Xrcos)
-            self._lomasks.append(lomask)
-            lomask = torch.tensor(lomask, dtype=dtype)[None,None, :, :, None].to(device)
-=======
             lomask = self._lomasks[i]
->>>>>>> 7d6befef
             # convolution in spatial domain
             lodft = lodft * lomask
 
