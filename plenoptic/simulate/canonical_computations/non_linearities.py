--- conflicted
+++ resolved
@@ -44,12 +44,8 @@
 
 
 def polar_to_rectangular_dict(energy, state, residuals=True):
-<<<<<<< HEAD
     """Wraps the polar to rectangular transform to act on all
     the values in a matching pair of dictionaries.
-=======
-    """Return the real and imaginary part  tensor in a dictionary.
->>>>>>> 11879876
 
     Parameters
     ----------
@@ -83,10 +79,7 @@
 
 def local_gain_control(x, epsilon=1e-8):
     """Spatially local gain control.
-<<<<<<< HEAD
-
-=======
->>>>>>> 11879876
+
     Parameters
     ----------
     x : torch.Tensor
@@ -101,10 +94,7 @@
     direction: torch.Tensor
         The local phase of ``x`` (aka. local unit vector, or local
         state)
-<<<<<<< HEAD
-
-=======
->>>>>>> 11879876
+
     Note
     ----
     This function is an analogue to rectangular_to_polar for
@@ -121,29 +111,18 @@
     """
 
     # these could be parameters, but no use case so far
-<<<<<<< HEAD
     p = 2.0
 
     norm = blur_downsample(torch.abs(x ** p)).pow(1 / p)
     odd = torch.tensor(x.shape)[2:4] % 2
     direction = x / (upsample_blur(norm, odd) + epsilon)
-=======
-    step = (2, 2)
-    p = 2.0
-
-    norm = blur_downsample(torch.abs(x ** p), step=step).pow(1 / p)
-    direction = x / (upsample_blur(norm, step=step) + epsilon)
->>>>>>> 11879876
 
     return norm, direction
 
 
 def local_gain_release(norm, direction, epsilon=1e-8):
     """Spatially local gain release.
-<<<<<<< HEAD
-
-=======
->>>>>>> 11879876
+
     Parameters
     ----------
     norm : torch.Tensor
@@ -158,10 +137,7 @@
     -------
     x : torch.Tensor
         Tensor of shape (B,C,H,W)
-<<<<<<< HEAD
-
-=======
->>>>>>> 11879876
+
     Note
     ----
     This function is an analogue to polar_to_rectangular for
@@ -181,15 +157,10 @@
     x = direction * (upsample_blur(norm, odd) + epsilon)
     return x
 
-<<<<<<< HEAD
 
 def local_gain_control_dict(coeff_dict, residuals=True):
     """Spatially local gain control, for each element in a dictionary.
 
-=======
-def local_gain_control_dict(coeff_dict, residuals=True):
-    """Spatially local gain control, for each element in a dictionary.
->>>>>>> 11879876
     Parameters
     ----------
     coeff_dict : dict
@@ -198,10 +169,7 @@
         An option to carry around residuals in the energy dict.
         Note that the transformation is not applied to the residuals,
         that is dictionary elements with a key starting in "residual".
-<<<<<<< HEAD
-
-=======
->>>>>>> 11879876
+
     Returns
     -------
     energy : dict
@@ -213,10 +181,7 @@
     Note
     ----
     Note that energy and state is not computed on the residuals.
-<<<<<<< HEAD
-
-=======
->>>>>>> 11879876
+
     The inverse operation is achieved by `local_gain_release_dict`.
     This function is an analogue to rectangular_to_polar_dict for real
     valued signals. For more details, see :meth:`local_gain_control`
@@ -226,12 +191,7 @@
 
     for key in coeff_dict.keys():
         if isinstance(key, tuple) or not key.startswith('residual'):
-            energy[key], state[key] = local_gain_control(
-<<<<<<< HEAD
-                coeff_dict[key])
-=======
-                                      coeff_dict[key])
->>>>>>> 11879876
+            energy[key], state[key] = local_gain_control(coeff_dict[key])
 
     if residuals:
         energy['residual_lowpass'] = coeff_dict['residual_lowpass']
@@ -242,10 +202,7 @@
 
 def local_gain_release_dict(energy, state, residuals=True):
     """Spatially local gain release, for each element in a dictionary.
-<<<<<<< HEAD
-
-=======
->>>>>>> 11879876
+
     Parameters
     ----------
     energy : dict
@@ -258,18 +215,12 @@
         An option to carry around residuals in the energy dict.
         Note that the transformation is not applied to the residuals,
         that is dictionary elements with a key starting in "residual".
-<<<<<<< HEAD
-
-=======
->>>>>>> 11879876
+
     Returns
     -------
     coeff_dict : dict
         A dictionary containing tensors of shape (B,C,H,W)
-<<<<<<< HEAD
-
-=======
->>>>>>> 11879876
+
     Note
     ----
     The inverse operation to `local_gain_control_dict`.
@@ -280,12 +231,7 @@
 
     for key in energy.keys():
         if isinstance(key, tuple) or not key.startswith('residual'):
-            coeff_dict[key] = local_gain_release(
-<<<<<<< HEAD
-                energy[key], state[key])
-=======
-                                      energy[key], state[key])
->>>>>>> 11879876
+            coeff_dict[key] = local_gain_release(energy[key], state[key])
 
     if residuals:
         coeff_dict['residual_lowpass'] = energy['residual_lowpass']
