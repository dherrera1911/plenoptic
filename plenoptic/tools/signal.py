--- conflicted
+++ resolved
@@ -84,21 +84,12 @@
     This lookup table is suitable for use by `interpolate1d`
 
     Parameters
-<<<<<<< HEAD
-    ----------
-    width : float
-        the width of the region over which the transition occurs
-    position : float
-        the location of the center of the threshold
-    values : tuple
-=======
-    ---------
+    ----------
     width
         The width of the region over which the transition occurs.
     position
         The location of the center of the threshold.
     values
->>>>>>> 49c78b93
         2-tuple specifying the values to the left and right of the transition.
 
     Returns
@@ -161,14 +152,9 @@
     r"""Rectangular to polar coordinate transform
 
     Parameters
-<<<<<<< HEAD
-    ----------
-    x: torch.ComplexTensor
-=======
-    --------
+    ----------
     x
         Complex tensor.
->>>>>>> 49c78b93
 
     Returns
     -------
