"""
Run MAD Competition.

Classes to perform the synthesis of Maximum Differentiation Competition.
"""

import contextlib
import warnings
from collections import OrderedDict
from collections.abc import Callable
from typing import Any, Literal

import matplotlib as mpl
import matplotlib.pyplot as plt
import numpy as np
import torch
from pyrtools.tools.display import make_figure as pt_make_figure
from torch import Tensor
from tqdm.auto import tqdm

from ..tools import data, display, optim
from ..tools.convergence import loss_convergence
from ..tools.validate import validate_input, validate_metric
from .synthesis import OptimizedSynthesis


class MADCompetition(OptimizedSynthesis):
    r"""
    Synthesize a single maximally-differentiating image for two metrics.

    Following the basic idea in [1]_, this class synthesizes a
    maximally-differentiating image for two given metrics, based on a given
    image. We start by adding noise to this image and then iteratively
    adjusting its pixels so as to either minimize or maximize
    ``optimized_metric`` while holding the value of ``reference_metric`` constant.

    MADCompetiton accepts two metrics as its input. These should be callables
    that take two images and return a single number, and that number should be
    0 if and only if the two images are identical (thus, the larger the number,
    the more different the two images).

    Note that a full set of MAD Competition images consists of two pairs: a maximal and
    a minimal image for each metric. A single instantiation of ``MADCompetition`` will
    generate one of these four images.

    Parameters
    ----------
    image
        A tensor, this is the image we use as the reference point.
    optimized_metric
        The metric whose value you wish to minimize or maximize, which takes
        two tensors and returns a scalar.
    reference_metric
        The metric whose value you wish to keep fixed, which takes two tensors
        and returns a scalar.
    minmax
        Whether you wish to minimize or maximize ``optimized_metric``.
    metric_tradeoff_lambda
        Lambda to multiply by ``reference_metric`` loss and add to
        ``optimized_metric`` loss. If ``None``, we pick a value so the two
        initial losses are approximately equal in magnitude.
    range_penalty_lambda
        Lambda to multiply by range penalty and add to loss.
    allowed_range
        Range (inclusive) of allowed pixel values. Any values outside this
        range will be penalized.

    References
    ----------
    .. [1] Wang, Z., & Simoncelli, E. P. (2008). Maximum differentiation (MAD)
           competition: A methodology for comparing computational models of
           perceptual discriminability. Journal of Vision, 8(12), 1–13.
           https://dx.doi.org/10.1167/8.12.8
    """

    def __init__(
        self,
        image: Tensor,
        optimized_metric: torch.nn.Module | Callable[[Tensor, Tensor], Tensor],
        reference_metric: torch.nn.Module | Callable[[Tensor, Tensor], Tensor],
        minmax: Literal["min", "max"],
        metric_tradeoff_lambda: float | None = None,
        range_penalty_lambda: float = 0.1,
        allowed_range: tuple[float, float] = (0, 1),
    ):
        super().__init__(range_penalty_lambda, allowed_range)
        validate_input(image, allowed_range=allowed_range)
        validate_metric(
            optimized_metric,
            image_shape=image.shape,
            image_dtype=image.dtype,
            device=image.device,
        )
        validate_metric(
            reference_metric,
            image_shape=image.shape,
            image_dtype=image.dtype,
            device=image.device,
        )
        self._optimized_metric = optimized_metric
        self._reference_metric = reference_metric
        self._image = image.detach()
        self._image_shape = image.shape
        self._scheduler = None
        self._scheduler_step_arg = False
        self._optimized_metric_loss = []
        self._reference_metric_loss = []
        if minmax not in ["min", "max"]:
            raise ValueError(
                "synthesis_target must be one of {'min', 'max'}, but got "
                f"value {minmax} instead!"
            )
        self._mad_image = None
        self._initial_image = None
        self._reference_metric_target = None
        # If no metric_tradeoff_lambda is specified, pick one that gets them to
        # approximately the same magnitude
        if metric_tradeoff_lambda is None:
            other_image = torch.rand_like(image)
            optim_loss = optimized_metric(image, other_image)
            loss_ratio = optim_loss / reference_metric(image, other_image)
            metric_tradeoff_lambda = torch.pow(
                torch.as_tensor(10), torch.round(torch.log10(loss_ratio))
            ).item()
            warnings.warn(
                "Since metric_tradeoff_lamda was None, automatically set"
                f" to {metric_tradeoff_lambda} to roughly balance metrics."
            )
        self._metric_tradeoff_lambda = metric_tradeoff_lambda
        self._minmax = minmax
        self._store_progress = None
        self._saved_mad_image = []

    def setup(
        self,
        initial_noise: float | None = None,
        optimizer: torch.optim.Optimizer | None = None,
        optimizer_kwargs: dict | None = None,
        scheduler: torch.optim.lr_scheduler.LRScheduler | None = None,
        scheduler_kwargs: dict | None = None,
    ):
        """
        Initialize the MAD image, optimizer, and scheduler.

        Can only be called once. If ``load()`` has been called, ``initial_noise`` must
        be None.

        Parameters
        ----------
        initial_noise
            :attr:`mad_image` is initialized to ``self.image + initial_noise *
            torch.randn_like(self.image)``, so this gives the standard deviation of the
            Gaussian noise. If None, we use a value of 0.1.
        optimizer
            The un-initialized optimizer object to use. If None, we use Adam.
        optimizer_kwargs
            The keyword arguments to pass to the optimizer on initialization. If
            ``None``, we use ``{"lr": .01}`` and, if optimizer is ``None``,
            ``{"amsgrad": True}``.
        scheduler
            The un-initialized learning rate scheduler object to use. If ``None``, we
            don't use one.
        scheduler_kwargs
            The keyword arguments to pass to the scheduler on initialization.

        Raises
        ------
        ValueError
            If you try to set ``initial_noise`` after calling :func:`load`.
        ValueError
            If ``setup`` is called more than once or after :func:`synthesize`.

        Examples
        --------
        Set initial noise:

        >>> import plenoptic as po
        >>> img = po.data.einstein()
        >>> mad = po.synth.MADCompetition(
        ...     img,
        ...     lambda x, y: 1 - po.metric.ssim(x, y),
        ...     po.metric.mse,
        ...     "min",
        ...     metric_tradeoff_lambda=0.1,
        ... )
        >>> mad.setup(1)
        >>> mad.synthesize(10)

        Set optimizer:

        >>> import plenoptic as po
        >>> img = po.data.einstein()
        >>> mad = po.synth.MADCompetition(
        ...     img,
        ...     lambda x, y: 1 - po.metric.ssim(x, y),
        ...     po.metric.mse,
        ...     "min",
        ...     metric_tradeoff_lambda=0.1,
        ... )
        >>> mad.setup(optimizer=torch.optim.SGD, optimizer_kwargs={"lr": 0.01})
        >>> mad.synthesize(10)

        Use with save/load. Only the optimizer object is necessary, its kwargs and the
        initial noise are handled by load.

        >>> import plenoptic as po
        >>> img = po.data.einstein()
        >>> mad = po.synth.MADCompetition(
        ...     img,
        ...     lambda x, y: 1 - po.metric.ssim(x, y),
        ...     po.metric.mse,
        ...     "min",
        ...     metric_tradeoff_lambda=0.1,
        ... )
        >>> mad.setup(1, optimizer=torch.optim.SGD, optimizer_kwargs={"lr": 0.01})
        >>> mad.synthesize(10)
        >>> mad.save("mad_setup.pt")
        >>> mad = po.synth.MADCompetition(
        ...     img,
        ...     lambda x, y: 1 - po.metric.ssim(x, y),
        ...     po.metric.mse,
        ...     "min",
        ...     metric_tradeoff_lambda=0.1,
        ... )
        >>> mad.load("mad_setup.pt")
        >>> mad.setup(optimizer=torch.optim.SGD)
        >>> mad.synthesize(10)
        """
        if self._mad_image is None:
            if initial_noise is None:
                initial_noise = 0.1
            mad_image = self.image + initial_noise * torch.randn_like(self.image)
            mad_image = mad_image.clamp(*self.allowed_range)
            self._initial_image = mad_image.clone()
            mad_image.requires_grad_()
            self._mad_image = mad_image
            self._reference_metric_target = self.reference_metric(
                self.image, self.mad_image
            ).item()
            self._reference_metric_loss.append(self._reference_metric_target)
            self._optimized_metric_loss.append(
                self.optimized_metric(self.image, self.mad_image).item()
            )
        else:
            if self._loaded:
                if initial_noise is not None:
                    raise ValueError("Cannot set initial_noise after calling load()!")
            else:
                raise ValueError(
                    "setup() can only be called once and must be called"
                    " before synthesize()!"
                )

        # initialize the optimizer
        self._initialize_optimizer(optimizer, self.mad_image, optimizer_kwargs)
        # and scheduler
        self._initialize_scheduler(scheduler, self.optimizer, scheduler_kwargs)
        # reset _loaded, if everything ran successfully
        self._loaded = False

    def synthesize(
        self,
        max_iter: int = 100,
        store_progress: bool | int = False,
        stop_criterion: float = 1e-4,
        stop_iters_to_check: int = 50,
    ):
        r"""
        Synthesize a MAD image.

        Update the pixels of :attr:`initial_image` to maximize or minimize
        (depending on the value of ``minmax``) the value of
        ``optimized_metric(image, mad_image)`` while keeping the value of
        ``reference_metric(image, mad_image)`` constant.

        We run this until either we reach ``max_iter`` or the change over the
        past ``stop_iters_to_check`` iterations is less than
        ``stop_criterion``, whichever comes first.

        Parameters
        ----------
        max_iter
            The maximum number of iterations to run before we end synthesis
            (unless we hit the stop criterion).
        store_progress
            Whether we should store the MAD image in progress during synthesis. If
            False, we don't save anything. If True, we save every iteration. If an int,
            we save every ``store_progress`` iterations (note then that 0 is the same as
            False and 1 the same as True).
        stop_criterion
            If the loss over the past ``stop_iters_to_check`` has changed
            less than ``stop_criterion``, we terminate synthesis.
        stop_iters_to_check
            How many iterations back to check in order to see if the
            loss has stopped decreasing (for ``stop_criterion``).

        Raises
        ------
        ValueError
            If we find a NaN during optimization.
        """
        # if setup hasn't been called manually, call it now.
        if self._mad_image is None or isinstance(self._scheduler, tuple):
            self.setup()

        # get ready to store progress
        self.store_progress = store_progress

        pbar = tqdm(range(max_iter))

        for _ in pbar:
            # update saved_* attrs. len(losses) gives the total number of
            # iterations and will be correct across calls to `synthesize`
            self._store(len(self.losses))

            loss = self._optimizer_step(pbar)

            if not torch.isfinite(loss):
                raise ValueError("Found a NaN in loss during optimization.")

            if self._check_convergence(stop_criterion, stop_iters_to_check):
                warnings.warn("Loss has converged, stopping synthesis")
                break

        pbar.close()

    def objective_function(
        self,
        mad_image: Tensor | None = None,
        image: Tensor | None = None,
    ) -> Tensor:
        r"""
        Compute the MADCompetition synthesis loss.

        This computes:

        .. math::

            t L_1(x, \hat{x}) &+ \lambda_1 [L_2(x, x+\epsilon) - L_2(x, \hat{x})]^2 \\
                              &+ \lambda_2 \mathcal{B}(\hat{x})

        where :math:`t` is 1 if :attr:`minmax` is ``'min'`` and -1 if it's ``'max'``,
        :math:`L_1` is :attr:`optimized_metric`, :math:`L_2` is
        :attr:`reference_metric`, :math:`x` is :attr:`image`, :math:`\hat{x}` is
        :attr:`mad_image`, :math:`\epsilon` is the initial noise, :math:`\mathcal{B}` is
        the quadratic bound penalty, :math:`\lambda_1` is :attr:`metric_tradeoff_lambda`
        and :math:`\lambda_2` is :attr:`range_penalty_lambda`.

        Parameters
        ----------
        mad_image
            Proposed ``mad_image``, :math:`\hat{x}` in the above equation. If
            None, use ``self.mad_image``.
        image
            Proposed ``image``, :math:`x` in the above equation. If
            None, use ``self.image``.

        Returns
        -------
        loss
            1-element tensor containing the loss on this step.
        """
        if image is None:
            image = self.image
        if mad_image is None:
            mad_image = self.mad_image
        synth_target = {"min": 1, "max": -1}[self.minmax]
        synthesis_loss = self.optimized_metric(image, mad_image)
        fixed_loss = (
            self._reference_metric_target - self.reference_metric(image, mad_image)
        ).pow(2)
        range_penalty = optim.penalize_range(mad_image, self.allowed_range)
        return (
            synth_target * synthesis_loss
            + self.metric_tradeoff_lambda * fixed_loss
            + self.range_penalty_lambda * range_penalty
        )

    def _optimizer_step(self, pbar: tqdm) -> Tensor:
        r"""
        Compute and propagate gradients, then step optimizer to update mad_image.

        Parameters
        ----------
        pbar
            A tqdm progress-bar, which we update with a postfix
            describing the current loss, gradient norm, and learning
            rate (it already tells us which iteration and the time
            elapsed).

        Returns
        -------
        loss
            1-element tensor containing the loss on this step.
        """  # numpydoc ignore=ES01
        last_iter_mad_image = self.mad_image.clone()
        loss = self.optimizer.step(self._closure)
        self._losses.append(loss.item())
        grad_norm = torch.linalg.vector_norm(self.mad_image.grad.data, ord=2, dim=None)
        self._gradient_norm.append(grad_norm.item())

        fm = self.reference_metric(self.image, self.mad_image)
        self._reference_metric_loss.append(fm.item())
        sm = self.optimized_metric(self.image, self.mad_image)
        self._optimized_metric_loss.append(sm.item())

        # optionally step the scheduler, passing loss if needed
        if self.scheduler is not None:
            if self._scheduler_step_arg:
                self.scheduler.step(loss.item())
            else:
                self.scheduler.step()

        pixel_change_norm = torch.linalg.vector_norm(
            self.mad_image - last_iter_mad_image, ord=2, dim=None
        )
        self._pixel_change_norm.append(pixel_change_norm.item())

        # add extra info here if you want it to show up in progress bar
        pbar.set_postfix(
            OrderedDict(
                loss=f"{loss.item():.04e}",
                learning_rate=self.optimizer.param_groups[0]["lr"],
                gradient_norm=f"{grad_norm.item():.04e}",
                pixel_change_norm=f"{pixel_change_norm.item():.04e}",
                reference_metric=f"{fm.item():.04e}",
                optimized_metric=f"{sm.item():.04e}",
            )
        )
        return loss

    def _check_convergence(
        self, stop_criterion: float, stop_iters_to_check: int
    ) -> bool:
        r"""
        Check whether the loss has stabilized and, if so, return True.

        Uses :func:`loss_convergence`.

        Parameters
        ----------
        stop_criterion
            If the loss over the past ``stop_iters_to_check`` has changed
            less than ``stop_criterion``, we terminate synthesis.
        stop_iters_to_check
            How many iterations back to check in order to see if the
            loss has stopped decreasing (for ``stop_criterion``).

        Returns
        -------
        loss_stabilized
            Whether the loss has stabilized or not.
        """
        return loss_convergence(self, stop_criterion, stop_iters_to_check)

    def _store(self, i: int) -> bool:
        """
        Store mad_image anbd model response, if appropriate.

        If it's the right iteration, we update :attr:`saved_mad_image`.

        Parameters
        ----------
        i
            The current iteration.

        Returns
        -------
        stored
            True if we stored this iteration, False if not.
        """
        if self.store_progress and (i % self.store_progress == 0):
            # want these to always be on cpu, to reduce memory use for GPUs
            self._saved_mad_image.append(self.mad_image.clone().to("cpu"))
            stored = True
        else:
            stored = False
        return stored

    def save(self, file_path: str):
        r"""
        Save all relevant variables in .pt file.

        Note that if ``store_progress`` is True, this will probably be very
        large.

        See :func:`load` docstring for an example of use.

        Parameters
        ----------
        file_path
            The path to save the MADCompetition object to.
        """
        save_io_attrs = [
            ("_optimized_metric", ("_image", "_mad_image")),
            ("_reference_metric", ("_image", "_mad_image")),
        ]
        save_state_dict_attrs = ["_optimizer", "_scheduler"]
        super().save(file_path, save_io_attrs, save_state_dict_attrs)

    def to(self, *args: Any, **kwargs: Any):
        r"""
        Move and/or casts the parameters and buffers.

        This can be called as

        .. function:: to(device=None, dtype=None, non_blocking=False)

        .. function:: to(dtype, non_blocking=False)

        .. function:: to(tensor, non_blocking=False)

        Its signature is similar to :meth:`torch.Tensor.to`, but only accepts
        floating point desired :attr:`dtype` s. In addition, this method will
        only cast the floating point parameters and buffers to :attr:`dtype`
        (if given). The integral parameters and buffers will be moved
        :attr:`device`, if that is given, but with dtypes unchanged. When
        :attr:`non_blocking` is set, it tries to convert/move asynchronously
        with respect to the host if possible, e.g., moving CPU Tensors with
        pinned memory to CUDA devices.

        See :meth:`torch.nn.Module.to` for examples.

        .. note::
            This method modifies the module in-place.

        Parameters
        ----------
        device : torch.device
            The desired device of the parameters and buffers in this module.
        dtype : torch.dtype
            The desired floating point type of the floating point parameters and
            buffers in this module.
        tensor : torch.Tensor
            Tensor whose dtype and device are the desired dtype and device for
            all parameters and buffers in this module.
        """  # numpydoc ignore=PR01,PR02
        attrs = ["_initial_image", "_image", "_mad_image", "_saved_mad_image"]
        super().to(*args, attrs=attrs, **kwargs)
        # if the metrics are Modules, then we should pass them as well. If
        # they're functions then nothing needs to be done.
        with contextlib.suppress(AttributeError):
            self.reference_metric.to(*args, **kwargs)
        with contextlib.suppress(AttributeError):
            self.optimized_metric.to(*args, **kwargs)

    def load(
        self,
        file_path: str,
        map_location: str | None = None,
<<<<<<< HEAD
        **pickle_load_args: Any,
=======
        tensor_equality_atol: float = 1e-8,
        tensor_equality_rtol: float = 1e-5,
        **pickle_load_args,
>>>>>>> 2fdace92
    ):
        r"""
        Load all relevant stuff from a .pt file.

        This must be called by a ``MADCompetition`` object initialized just like the
        saved object.

        Note this operates in place and so doesn't return anything.

        .. versionchanged:: 1.2
           load behavior changed in a backwards-incompatible manner in order to
           compatible with breaking changes in torch 2.6.

        Parameters
        ----------
        file_path
            The path to load the synthesis object from.
        map_location
            Argument to pass to ``torch.load`` as ``map_location``. If you save
            stuff that was being run on a GPU and are loading onto a
            CPU, you'll need this to make sure everything lines up
            properly. This should be structured like the str you would
<<<<<<< HEAD
            pass to :class:`torch.device`.
        **pickle_load_args
            Any additional kwargs will be added to ``pickle_module.load`` via
            :func:`torch.load`, see that function's docstring for details.

        Raises
        ------
        ValueError
            If :func:`setup` or :func:`synthesize` has been called before this call
            to ``load``.
        ValueError
            If the object saved at ``file_path`` is not a ``MADCompetition`` object.
        ValueError
            If the saved and loading ``MADCompetition`` objects have a different value
            for any of :attr:`image`, :attr:`range_penalty_lambda`,
            :attr:`allowed_range`, :attr:`metric_tradeoff_lambda`, or :attr:`minimax`.
        ValueError
            If the behavior of :attr:`optimized_metric` or :attr:`reference_metric` is
            different between the saved and loading objects.

        Warns
        -----
        UserWarning
            If :func:`setup` will need to be called after ``load``, to finish
            initializing :attr:`optimizer` or :attr:`scheduler`.
=======
            pass to ``torch.device``
        tensor_equality_atol :
            Absolute tolerance to use when checking for tensor equality during load,
            passed to :func:`torch.allclose`. It may be necessary to increase if you are
            saving and loading on two machines with torch built by different cuda
            versions. Be careful when changing this! See
            :class:`torch.finfo<torch.torch.finfo>` for more details about floating
            point precision of different data types (especially, ``eps``); if you have
            to increase this by more than 1 or 2 decades, then you are probably not
            dealing with a numerical issue.
        tensor_equality_rtol :
            Relative tolerance to use when checking for tensor equality during load,
            passed to :func:`torch.allclose`. It may be necessary to increase if you are
            saving and loading on two machines with torch built by different cuda
            versions. Be careful when changing this! See
            :class:`torch.finfo<torch.torch.finfo>` for more details about floating
            point precision of different data types (especially, ``eps``); if you have
            to increase this by more than 1 or 2 decades, then you are probably not
            dealing with a numerical issue.
        pickle_load_args :
            any additional kwargs will be added to ``pickle_module.load`` via
            ``torch.load``, see that function's docstring for details.
>>>>>>> 2fdace92

        See Also
        --------
        examine_saved_synthesis
            Examine metadata from saved object: pytorch and plenoptic versions, name of
            the synthesis object, shapes of tensors, etc.

        Examples
        --------
        >>> import plenoptic as po
        >>> img = po.data.einstein()
        >>> def ds_ssim(x, y):
        ...     return 1 - po.metric.ssim(x, y)
        >>> mad = po.synth.MADCompetition(
        ...     img, po.metric.mse, ds_ssim, "min", metric_tradeoff_lambda=10
        ... )
        >>> mad.synthesize(max_iter=5, store_progress=True)
        >>> mad.save("mad.pt")
        >>> mad_copy = po.synth.MADCompetition(
        ...     img, po.metric.mse, ds_ssim, "min", metric_tradeoff_lambda=10
        ... )
        >>> mad_copy.load("mad.pt")
        """
        check_attributes = [
            "_image",
            "_metric_tradeoff_lambda",
            "_range_penalty_lambda",
            "_allowed_range",
            "_minmax",
        ]
        check_io_attrs = [
            ("_optimized_metric", ("_image", "_mad_image")),
            ("_reference_metric", ("_image", "_mad_image")),
        ]
        super().load(
            file_path,
            "losses",
            map_location=map_location,
            check_attributes=check_attributes,
            check_io_attributes=check_io_attrs,
            state_dict_attributes=["_optimizer", "_scheduler"],
            tensor_equality_atol=tensor_equality_atol,
            tensor_equality_rtol=tensor_equality_rtol,
            **pickle_load_args,
        )
        # make this require a grad again
        self.mad_image.requires_grad_()
        # these are always supposed to be on cpu, but may get copied over to
        # gpu on load (which can cause problems when resuming synthesis), so
        # fix that.
        if len(self._saved_mad_image) and self._saved_mad_image[0].device.type != "cpu":
            self._saved_mad_image = [mad.to("cpu") for mad in self._saved_mad_image]

    @property
    def mad_image(self) -> Tensor:
        """Maximally-differentiating image, the parameter we are optimizing."""
        # numpydoc ignore=RT01,ES01
        return self._mad_image

    @property
    def optimized_metric(self) -> torch.nn.Module | Callable[[Tensor, Tensor], Tensor]:
        """The metric whose value we are minimizing or maximizing."""
        # numpydoc ignore=RT01,ES01
        return self._optimized_metric

    @property
    def reference_metric(self) -> torch.nn.Module | Callable[[Tensor, Tensor], Tensor]:
        """The metric whose value we are keeping constant."""
        # numpydoc ignore=RT01,ES01
        return self._reference_metric

    @property
    def image(self) -> Tensor:
        """The reference image for this MAD Competition."""
        # numpydoc ignore=RT01,ES01
        return self._image

    @property
    def initial_image(self) -> Tensor:
        """
        Initial image for MAD Competition.

        This is the image whose distance to ``image``, the reference, we are
        maximizing/minimizing for ``optimized_metric``, while keeping constant for
        ``reference_metric``.
        """
        # numpydoc ignore=RT01
        return self._initial_image

    @property
    def reference_metric_loss(self) -> Tensor:
        """
        :attr:`reference_metric` loss over iterations.

        That is, the value of ``reference_metric(image, mad_image)``. Ideally, this is
        equal to ``reference_metric(image, initial_image)``.
        """
        # numpydoc ignore=RT01
        return torch.as_tensor(self._reference_metric_loss)

    @property
    def optimized_metric_loss(self) -> Tensor:
        """
        :attr:`optimized_metric` loss over iterations.

        That is, the value of ``optimized_metric(image, mad_image)``. Ideally, this is
        either very different from ``optimized_metric(image, initial_image)``.
        """
        # numpydoc ignore=RT01
        return torch.as_tensor(self._optimized_metric_loss)

    @property
    def metric_tradeoff_lambda(self) -> float:
        """Tradeoff between the two metrics in synthesis loss."""
        # numpydoc ignore=RT01,ES01
        return self._metric_tradeoff_lambda

    @property
    def minmax(self) -> Literal["min", "max"]:
        """Whether we are minimizing or maximizing :attr:`optimized_metric`."""
        # numpydoc ignore=RT01,ES01
        return self._minmax

    @property
    def saved_mad_image(self) -> Tensor:
        """
        :attr:`mad_image`, cached over time for later examination.

        How often the metamer is cached is determined by the ``store_progress`` argument
        to the :func:`synthesize` function.
        """  # numpydoc ignore=RT01
        return torch.stack(self._saved_mad_image)


def plot_loss(
    mad: MADCompetition,
    iteration: int | None = None,
    axes: list[mpl.axes.Axes] | mpl.axes.Axes | None = None,
    **kwargs: Any,
) -> mpl.axes.Axes:
    """
    Plot metric losses.

    Plots ``mad.optimized_metric_loss`` and ``mad.reference_metric_loss`` on two
    separate axes, over all iterations. Also plots a red dot at ``iteration``,
    to highlight the loss there. If ``iteration=None``, then the dot will be at
    the final iteration.

    Parameters
    ----------
    mad
        MADCompetition object whose loss we want to plot.
    iteration
        Which iteration to display. If None, the default, we show
        the most recent one. Negative values are also allowed.
    axes
        Pre-existing axes for plot. If a list of axes, must be the two axes to
        use for this plot. If a single axis, we'll split it in half
        horizontally. If None, we call :func:`matplotlib.pyplot.gca()`.
    **kwargs
        Passed to :func:`matplotlib.pyplot.semilogy`.

    Returns
    -------
    axes :
        The matplotlib axes containing the plot.

    Notes
    -----
    We plot ``abs(mad.losses)`` because if we're maximizing the synthesis
    metric, we minimized its negative. By plotting the absolute value, we get
    them all on the same scale.
    """
    if iteration is None:
        loss_idx = len(mad.losses) - 1
    elif iteration < 0:
        loss_idx = len(mad.losses) + iteration  # Work-around for x-value alignment
    else:
        loss_idx = iteration

    if axes is None:
        axes = plt.gca()
    if not hasattr(axes, "__iter__"):
        axes = display.clean_up_axes(
            axes, False, ["top", "right", "bottom", "left"], ["x", "y"]
        )
        gs = axes.get_subplotspec().subgridspec(1, 2)
        fig = axes.figure
        axes = [fig.add_subplot(gs[0, 0]), fig.add_subplot(gs[0, 1])]
    losses = [mad.reference_metric_loss, mad.optimized_metric_loss]
    names = ["Reference metric loss", "Optimized metric loss"]
    for ax, loss, name in zip(axes, losses, names):
        ax.plot(loss, **kwargs)
        ax.scatter(loss_idx, loss[loss_idx], c="r")
        ax.set(xlabel="Synthesis iteration", ylabel=name)
    return ax


def display_mad_image(
    mad: MADCompetition,
    batch_idx: int = 0,
    channel_idx: int | None = None,
    zoom: float | None = None,
    iteration: int | None = None,
    ax: mpl.axes.Axes | None = None,
    title: str = "MADCompetition",
    **kwargs: Any,
) -> mpl.axes.Axes:
    """
    Display MAD image.

    You can specify what iteration to view by using the ``iteration`` arg.
    The default, ``None``, shows the final one.

    We use :func:`plenoptic.imshow` to display the synthesized image and attempt to
    automatically find the most reasonable zoom value. You can override this
    value using the zoom arg, but remember that :func:`plenoptic.imshow` is
    opinionated about the size of the resulting image and will throw an
    Exception if the axis created is not big enough for the selected zoom.

    Parameters
    ----------
    mad
        MADCompetition object whose MAD image we want to display.
    batch_idx
        Which index to take from the batch dimension.
    channel_idx
        Which index to take from the channel dimension. If ``None``, we assume
        image is RGB(A) and show all channels.
    zoom
        How much to zoom in / enlarge the synthesized image, the ratio
        of display pixels to image pixels. If ``None``, we
        attempt to find the best value ourselves.
    iteration
        Which iteration to display. If None, the default, we show
        the most recent one. Negative values are also allowed.
    ax
        Pre-existing axes for plot. If ``None``, we call :func:`matplotlib.pyplot.gca`.
    title :
        Title of the axis.
    **kwargs
        Passed to :func:`plenoptic.imshow`.

    Returns
    -------
    ax :
        The matplotlib axes containing the plot.

    Raises
    ------
    ValueError
        If ``batch_idx`` is not an int.
    """
    image = mad.mad_image if iteration is None else mad.saved_mad_image[iteration]
    if batch_idx is None:
        raise ValueError("batch_idx must be an integer!")
    # we're only plotting one image here, so if the user wants multiple
    # channels, they must be RGB
    as_rgb = bool(channel_idx is None and image.shape[1] > 1)
    if ax is None:
        ax = plt.gca()
    display.imshow(
        image,
        ax=ax,
        title=title,
        zoom=zoom,
        batch_idx=batch_idx,
        channel_idx=channel_idx,
        as_rgb=as_rgb,
        **kwargs,
    )
    ax.xaxis.set_visible(False)
    ax.yaxis.set_visible(False)
    return ax


def plot_pixel_values(
    mad: MADCompetition,
    batch_idx: int = 0,
    channel_idx: int | None = None,
    iteration: int | None = None,
    ylim: tuple[float] | Literal[False] = False,
    ax: mpl.axes.Axes | None = None,
    **kwargs: Any,
) -> mpl.axes.Axes:
    r"""
    Plot histogram of pixel values of reference and MAD images.

    As a way to check the distributions of pixel intensities and see
    if there's any values outside the allowed range.

    Parameters
    ----------
    mad
        MADCompetition object with the images whose pixel values we want to compare.
    batch_idx
        Which index to take from the batch dimension.
    channel_idx
        Which index to take from the channel dimension. If ``None``, we use all
        channels (assumed use-case is RGB(A) images).
    iteration
        Which iteration to display. If ``None``, the default, we show
        the most recent one. Negative values are also allowed.
    ylim
        If tuple, the ylimit to set for this axis. If False, we leave
        it untouched.
    ax
        Pre-existing axes for plot. If ``None``, we call
        :func:`matplotlib.pyplot.gca()`.
    **kwargs
        Passed to :func:`matplotlib.pyplot.hist`.

    Returns
    -------
    ax :
        Creates axes.
    """

    def _freedman_diaconis_bins(a: np.ndarray) -> int:
        """
        Calculate number of hist bins using Freedman-Diaconis rule.

        Copied from seaborn.

        Parameters
        ----------
        a
            The array to histogram.

        Returns
        -------
        n_bins
            Number of bins to use for histogram.
        """
        # From https://stats.stackexchange.com/questions/798/
        a = np.asarray(a)
        iqr = np.diff(np.percentile(a, [0.25, 0.75]))[0]
        if len(a) < 2:
            return 1
        h = 2 * iqr / (len(a) ** (1 / 3))
        # fall back to sqrt(a) bins if iqr is 0
        if h == 0:
            return int(np.sqrt(a.size))
        else:
            return int(np.ceil((a.max() - a.min()) / h))

    kwargs.setdefault("alpha", 0.4)
    if iteration is None:
        mad_image = mad.mad_image[batch_idx]
    else:
        mad_image = mad.saved_mad_image[iteration, batch_idx]
    image = mad.image[batch_idx]
    if channel_idx is not None:
        image = image[channel_idx]
        mad_image = mad_image[channel_idx]
    if ax is None:
        ax = plt.gca()
    image = data.to_numpy(image).flatten()
    mad_image = data.to_numpy(mad_image).flatten()
    ax.hist(
        image,
        bins=min(_freedman_diaconis_bins(image), 50),
        label="Reference image",
        **kwargs,
    )
    ax.hist(
        mad_image,
        bins=min(_freedman_diaconis_bins(image), 50),
        label="MAD image",
        **kwargs,
    )
    ax.legend()
    if ylim:
        ax.set_ylim(ylim)
    ax.set_title("Histogram of pixel values")
    return ax


def _check_included_plots(to_check: list[str] | dict[str, int], to_check_name: str):
    """
    Check whether the user wanted us to create plots that we can't.

    Helper function for :func:`plot_synthesis_status` and :func:`animate`.

    Raises a ``ValueError`` if ``to_check`` contains any values that are not allowed.

    Parameters
    ----------
    to_check
        The variable to check. We ensure that it doesn't contain any extra (not
        allowed) values. If a list, we check its contents. If a dict, we check
        its keys.
    to_check_name
        Name of the ``to_check`` variable, used in the error message.

    Raises
    ------
    ValueError
        If ``to_check`` takes an illegal value.
    """
    allowed_vals = [
        "display_mad_image",
        "plot_loss",
        "plot_pixel_values",
        "misc",
    ]
    try:
        vals = to_check.keys()
    except AttributeError:
        vals = to_check
    not_allowed = [v for v in vals if v not in allowed_vals]
    if not_allowed:
        raise ValueError(
            f"{to_check_name} contained value(s) {not_allowed}! "
            f"Only {allowed_vals} are permissible!"
        )


def _setup_synthesis_fig(
    fig: mpl.figure.Figure | None = None,
    axes_idx: dict[str, int] = {},
    figsize: tuple[float] | None = None,
    included_plots: list[str] = [
        "display_mad_image",
        "plot_loss",
        "plot_pixel_values",
    ],
    display_mad_image_width: float = 1,
    plot_loss_width: float = 2,
    plot_pixel_values_width: float = 1,
) -> tuple[mpl.figure.Figure, list[mpl.axes.Axes], dict[str, int]]:
    """
    Set up figure for :func:`plot_synthesis_status`.

    Creates figure with enough axes for the all the plots you want. Will
    also create index in ``axes_idx`` for them if you haven't done so already.

    By default, all axes will be on the same row and have the same width. If
    you want them to be on different rows, will need to initialize ``fig`` yourself
    and pass that in. For changing width, change the corresponding ``*_width`` arg,
    which gives width relative to other axes. So if you want the axis for the
    loss plot to be three times as wide as the others, set ``loss_width=3``.

    Parameters
    ----------
    fig
        The figure to plot on or None. If None, we create a new figure.
    axes_idx
        Dictionary specifying which axes contains which type of plot, allows for more
        fine-grained control of the resulting figure. Probably only helpful if fig is
        also defined. Possible keys: ``"loss"``, ``"pixel_values"``, ``"misc"``. Values
        should all be ints. If you tell this function to create a plot that doesn't have
        a corresponding key, we find the lowest int that is not already in the dict, so
        if you have axes that you want unchanged, place their idx in ``"misc"``.
    figsize
        The size of the figure to create. It may take a little bit of
        playing around to find a reasonable value. If ``None``, we attempt to
        make our best guess, aiming to have relative width=1 correspond to 5.
    included_plots
        Which plots to include. Must be some subset of ``'display_mad_image',
        'plot_loss', 'plot_pixel_values'``.
    display_mad_image_width
        Relative width of the axis for the synthesized image.
    plot_loss_width
        Relative width of the axis for loss plot.
    plot_pixel_values_width
        Relative width of the axis for image pixel intensities histograms.

    Returns
    -------
    fig
        The figure to plot on.
    axes
        List or array of axes contained in fig.
    axes_idx
        Dictionary identifying the idx for each plot type.
    """
    n_subplots = 0
    axes_idx = axes_idx.copy()
    width_ratios = []
    if "display_mad_image" in included_plots:
        n_subplots += 1
        width_ratios.append(display_mad_image_width)
        if "display_mad_image" not in axes_idx:
            axes_idx["display_mad_image"] = data._find_min_int(axes_idx.values())
    if "plot_loss" in included_plots:
        n_subplots += 1
        width_ratios.append(plot_loss_width)
        if "plot_loss" not in axes_idx:
            axes_idx["plot_loss"] = data._find_min_int(axes_idx.values())
    if "plot_pixel_values" in included_plots:
        n_subplots += 1
        width_ratios.append(plot_pixel_values_width)
        if "plot_pixel_values" not in axes_idx:
            axes_idx["plot_pixel_values"] = data._find_min_int(axes_idx.values())
    if fig is None:
        width_ratios = np.array(width_ratios)
        if figsize is None:
            # we want (5, 5) for each subplot, with a bit of room between
            # each subplot
            figsize = ((width_ratios * 5).sum() + width_ratios.sum() - 1, 5)
        width_ratios = width_ratios / width_ratios.sum()
        fig, axes = plt.subplots(
            1,
            n_subplots,
            figsize=figsize,
            gridspec_kw={"width_ratios": width_ratios},
        )
        if n_subplots == 1:
            axes = [axes]
    else:
        axes = fig.axes
    # make sure misc contains all the empty axes
    misc_axes = axes_idx.get("misc", [])
    if not hasattr(misc_axes, "__iter__"):
        misc_axes = [misc_axes]
    all_axes = []
    for i in axes_idx.values():
        # so if it's a list of ints
        if hasattr(i, "__iter__"):
            all_axes.extend(i)
        else:
            all_axes.append(i)
    misc_axes += [i for i, _ in enumerate(fig.axes) if i not in all_axes]
    axes_idx["misc"] = misc_axes
    return fig, axes, axes_idx


def plot_synthesis_status(
    mad: MADCompetition,
    batch_idx: int = 0,
    channel_idx: int | None = None,
    iteration: int | None = None,
    vrange: tuple[float] | str = "indep1",
    zoom: float | None = None,
    fig: mpl.figure.Figure | None = None,
    axes_idx: dict[str, int] = {},
    figsize: tuple[float] | None = None,
    included_plots: list[str] = [
        "display_mad_image",
        "plot_loss",
        "plot_pixel_values",
    ],
    width_ratios: dict[str, float] = {},
) -> tuple[mpl.figure.Figure, dict[str, int]]:
    r"""
    Make a plot showing synthesis status.

    We create several subplots to analyze this. By default, we create two
    subplots on a new figure: the first one contains the MAD image and the
    second contains the loss.

    The plots to include are specified by including their name in the
    ``included_plots`` list. All plots can be created separately using the
    method with the same name.

    Parameters
    ----------
    mad
        MADCompetition object whose status we want to plot.
    batch_idx
        Which index to take from the batch dimension.
    channel_idx
        Which index to take from the channel dimension. If ``None``, we use all
        channels (assumed use-case is RGB(A) image).
    iteration
        Which iteration to display. If ``None``, we show
        the most recent one. Negative values are also allowed.
    vrange
        The vrange option to pass to ``display_mad_image()``. See
        docstring of :func:`plenoptic.imshow` for possible values.
    zoom
        How much to zoom in / enlarge the synthesized image, the ratio
        of display pixels to image pixels. If ``None``, we
        attempt to find the best value ourselves.
    fig
        If ``None``, we create a new figure. otherwise we assume this is
        an empty figure that has the appropriate size and number of
        subplots.
    axes_idx
        Dictionary specifying which axes contains which type of plot, allows
        for more fine-grained control of the resulting figure. Probably only
        helpful if fig is also defined. Possible keys: ``'mad_image',
        'loss', 'pixel_values', 'misc'``. Values should all be ints. If you
        tell this function to create a plot that doesn't have a corresponding
        key, we find the lowest int that is not already in the dict, so if you
        have axes that you want unchanged, place their idx in ``'misc'``.
    figsize
        The size of the figure to create. It may take a little bit of
        playing around to find a reasonable value. If ``None``, we attempt to
        make our best guess, aiming to have each axis be of size ``(5, 5)``.
    included_plots
        Which plots to include. Must be some subset of ``'display_mad_image',
        'plot_loss', 'plot_pixel_values'``.
    width_ratios
        By default, ``plot_loss`` will have double the width of the other plots. To
        change that, specify their relative widths using the keys: ['display_mad_image',
        'plot_loss', 'plot_pixel_values'] and floats specifying their relative width.
        If keys are not included, revert to default behavior.

    Returns
    -------
    fig
        The figure containing this plot.
    axes_idx
        Dictionary giving index of each plot.

    Raises
    ------
    ValueError
        If ``mad.mad_image`` object is not 3d or 4d.
    ValueError
        If the ``iteration is not None`` and the given ``mad`` object was run
        with ``store_progress=False``.
    """
    if iteration is not None and not mad.store_progress:
        raise ValueError(
            "synthesis() was run with store_progress=False, "
            "cannot specify which iteration to plot (only"
            " last one, with iteration=None)"
        )
    if mad.mad_image.ndim not in [3, 4]:
        raise ValueError(
            "plot_synthesis_status() expects 3 or 4d data;"
            "unexpected behavior will result otherwise!"
        )
    _check_included_plots(included_plots, "included_plots")
    _check_included_plots(width_ratios, "width_ratios")
    _check_included_plots(axes_idx, "axes_idx")
    width_ratios = {f"{k}_width": v for k, v in width_ratios.items()}
    fig, axes, axes_idx = _setup_synthesis_fig(
        fig, axes_idx, figsize, included_plots, **width_ratios
    )

    if "display_mad_image" in included_plots:
        display_mad_image(
            mad,
            batch_idx=batch_idx,
            channel_idx=channel_idx,
            iteration=iteration,
            ax=axes[axes_idx["display_mad_image"]],
            zoom=zoom,
            vrange=vrange,
        )
    if "plot_loss" in included_plots:
        plot_loss(mad, iteration=iteration, axes=axes[axes_idx["plot_loss"]])
        # this function creates a single axis for loss, which plot_loss then
        # split into two. this makes sure the right two axes are present in the
        # dict
        all_axes = []
        for i in axes_idx.values():
            # so if it's a list of ints
            if hasattr(i, "__iter__"):
                all_axes.extend(i)
            else:
                all_axes.append(i)
        new_axes = [i for i, _ in enumerate(fig.axes) if i not in all_axes]
        axes_idx["plot_loss"] = new_axes
    if "plot_pixel_values" in included_plots:
        plot_pixel_values(
            mad,
            batch_idx=batch_idx,
            channel_idx=channel_idx,
            iteration=iteration,
            ax=axes[axes_idx["plot_pixel_values"]],
        )
    return fig, axes_idx


def animate(
    mad: MADCompetition,
    framerate: int = 10,
    batch_idx: int = 0,
    channel_idx: int | None = None,
    zoom: float | None = None,
    fig: mpl.figure.Figure | None = None,
    axes_idx: dict[str, int] = {},
    figsize: tuple[float] | None = None,
    included_plots: list[str] = [
        "display_mad_image",
        "plot_loss",
        "plot_pixel_values",
    ],
    width_ratios: dict[str, float] = {},
) -> mpl.animation.FuncAnimation:
    r"""
    Animate synthesis progress.

    This is essentially the figure produced by
    ``mad.plot_synthesis_status`` animated over time, for each stored
    iteration.

    This functions returns a matplotlib FuncAnimation object. See our documentation
    (e.g., `Quickstart
    <https://docs.plenoptic.org/docs/branch/main/tutorials/00_quickstart.html>`_)
    for examples on how to view it in a Jupyter notebook. In order to save, use
    ``anim.save(filename)``. In either case, this can take a while and you'll need the
    appropriate writer installed and on your path, e.g., ffmpeg, imagemagick, etc). See
    `matplotlib documentation <https://matplotlib.org/stable/api/animation_api.html>`_
    for more details.

    Parameters
    ----------
    mad
        MADCompetition object whose synthesis we want to animate.
    framerate
        How many frames a second to display.
    batch_idx
        Which index to take from the batch dimension.
    channel_idx
        Which index to take from the channel dimension. If None, we use all
        channels (assumed use-case is RGB(A) image).
    zoom
        How much to zoom in / enlarge the synthesized image, the ratio
        of display pixels to image pixels. If ``None``, we
        attempt to find the best value ourselves.
    fig
        If ``None``, we create a new figure. otherwise we assume this is
        an empty figure that has the appropriate size and number of
        subplots.
    axes_idx
        Dictionary specifying which axes contains which type of plot, allows
        for more fine-grained control of the resulting figure. Probably only
        helpful if fig is also defined. Possible keys: ``'mad_image',
        'loss', 'pixel_values', 'misc'``. Values should all be ints. If you
        tell this function to create a plot that doesn't have a corresponding
        key, we find the lowest int that is not already in the dict, so if you
        have axes that you want unchanged, place their idx in ``'misc'``.
    figsize
        The size of the figure to create. It may take a little bit of
        playing around to find a reasonable value. If ``None``, we attempt to
        make our best guess, aiming to have each axis be of size ``(5, 5)``.
    included_plots
        Which plots to include. Must be some subset of ``'display_mad_image',
        'plot_loss', 'plot_pixel_values'``.
    width_ratios
        By default, ``plot_loss`` will have double the width of the other plots. To
        change that, specify their relative widths using the keys: ['display_mad_image',
        'plot_loss', 'plot_pixel_values'] and floats specifying their relative width.
        If keys are not included, revert to default behavior.

    Returns
    -------
    anim
        The animation object. In order to view, must convert to HTML
        or save.

    Raises
    ------
    ValueError
        If the given ``mad`` object was run with ``store_progress=False``.
    ValueError
        If ``mad.mage_image`` object is not 3d or 4d.
    ValueError
        If we do not know how to interpret the value of ``ylim``.

    Notes
    -----
    By default, we use the ffmpeg backend, which requires that you have
    ffmpeg installed and on your path (https://ffmpeg.org/download.html).
    To use a different, use the matplotlib rcParams:
    ``matplotlib.rcParams['animation.writer'] = writer``, see
    `matplotlib documentation
    <https://matplotlib.org/stable/api/animation_api.html#writer-classes>`_ for more
    details.

    For displaying in a jupyter notebook, ffmpeg appears to be required.
    """
    if not mad.store_progress:
        raise ValueError(
            "synthesize() was run with store_progress=False, cannot animate!"
        )
    if mad.mad_image.ndim not in [3, 4]:
        raise ValueError(
            "animate() expects 3 or 4d data; unexpected behavior will result otherwise!"
        )
    _check_included_plots(included_plots, "included_plots")
    _check_included_plots(width_ratios, "width_ratios")
    _check_included_plots(axes_idx, "axes_idx")
    # we run plot_synthesis_status to initialize the figure if either fig is
    # None or if there are no titles on any axes, which we assume means that
    # it's an empty figure
    if fig is None or not any([ax.get_title() for ax in fig.axes]):
        fig, axes_idx = plot_synthesis_status(
            mad=mad,
            batch_idx=batch_idx,
            channel_idx=channel_idx,
            iteration=0,
            figsize=figsize,
            zoom=zoom,
            fig=fig,
            included_plots=included_plots,
            axes_idx=axes_idx,
            width_ratios=width_ratios,
        )
    # grab the artist for the second plot (we don't need to do this for the
    # MAD image plot, because we use the update_plot function for that)
    if "plot_loss" in included_plots:
        scat = [fig.axes[i].collections[0] for i in axes_idx["plot_loss"]]
    # can also have multiple plots

    def movie_plot(i: int) -> list[mpl.artist.Artist]:
        """
        Matplotlib function for animation.

        Update plots for frame ``i``.

        Parameters
        ----------
        i
            The frame to plot.

        Returns
        -------
        artists
            The updated matplotlib artists.
        """
        artists = []
        if "display_mad_image" in included_plots:
            artists.extend(
                display.update_plot(
                    fig.axes[axes_idx["display_mad_image"]],
                    data=mad.saved_mad_image[i],
                    batch_idx=batch_idx,
                )
            )
        if "plot_pixel_values" in included_plots:
            # this is the dumbest way to do this, but it's simple --
            # clearing the axes can cause problems if the user has, for
            # example, changed the tick locator or formatter. not sure how
            # to handle this best right now
            fig.axes[axes_idx["plot_pixel_values"]].clear()
            plot_pixel_values(
                mad,
                batch_idx=batch_idx,
                channel_idx=channel_idx,
                iteration=i,
                ax=fig.axes[axes_idx["plot_pixel_values"]],
            )
        if "plot_loss" in included_plots:
            # loss always contains values from every iteration, but everything
            # else will be subsampled.
            x_val = i * mad.store_progress
            scat[0].set_offsets((x_val, mad.reference_metric_loss[x_val]))
            scat[1].set_offsets((x_val, mad.optimized_metric_loss[x_val]))
            artists.extend(scat)
        # as long as blitting is True, need to return a sequence of artists
        return artists

    # don't need an init_func, since we handle initialization ourselves
    anim = mpl.animation.FuncAnimation(
        fig,
        movie_plot,
        frames=len(mad.saved_mad_image),
        blit=True,
        interval=1000.0 / framerate,
        repeat=False,
    )
    plt.close(fig)
    return anim


def display_mad_image_all(
    mad_metric1_min: MADCompetition,
    mad_metric2_min: MADCompetition,
    mad_metric1_max: MADCompetition,
    mad_metric2_max: MADCompetition,
    metric1_name: str | None = None,
    metric2_name: str | None = None,
    zoom: int | float = 1,
    **kwargs: Any,
) -> mpl.figure.Figure:
    """
    Display all MAD Competition images.

    To generate a full set of MAD Competition images, you need four instances:
    one for minimizing and maximizing each metric. This helper function creates
    a figure to display the full set of images.

    In addition to the four MAD Competition images, this also plots the initial
    image from ``mad_metric1_min``, for comparison.

    Parameters
    ----------
    mad_metric1_min
        ``MADCompetition`` object that minimized the first metric.
    mad_metric2_min
        ``MADCompetition`` object that minimized the second metric.
    mad_metric1_max
        ``MADCompetition`` object that maximized the first metric.
    mad_metric2_max
        ``MADCompetition`` object that maximized the second metric.
    metric1_name
        Name of the first metric. If ``None``, we use the name of the
        ``optimized_metric`` function from ``mad_metric1_min``.
    metric2_name
        Name of the second metric. If ``None``, we use the name of the
        ``optimized_metric`` function from ``mad_metric2_min``.
    zoom
        Ratio of display pixels to image pixels. See :func:`plenoptic.imshow` for
        details.
    **kwargs
        Passed to :func:`plenoptic.imshow`.

    Returns
    -------
    fig
        Figure containing the images.

    Raises
    ------
    ValueError
        If the four ``MADCompetition`` instances do not have the same ``image``
        attribute.
    """
    # this is a bit of a hack right now, because they don't all have same
    # initial image
    if not torch.allclose(mad_metric1_min.image, mad_metric2_min.image):
        raise ValueError("All four instances of MADCompetition must have same image!")
    if not torch.allclose(mad_metric1_min.image, mad_metric1_max.image):
        raise ValueError("All four instances of MADCompetition must have same image!")
    if not torch.allclose(mad_metric1_min.image, mad_metric2_max.image):
        raise ValueError("All four instances of MADCompetition must have same image!")
    if metric1_name is None:
        metric1_name = mad_metric1_min.optimized_metric.__name__
    if metric2_name is None:
        metric2_name = mad_metric2_min.optimized_metric.__name__
    fig = pt_make_figure(3, 2, [zoom * i for i in mad_metric1_min.image.shape[-2:]])
    mads = [mad_metric1_min, mad_metric1_max, mad_metric2_min, mad_metric2_max]
    titles = [
        f"Minimize {metric1_name}",
        f"Maximize {metric1_name}",
        f"Minimize {metric2_name}",
        f"Maximize {metric2_name}",
    ]
    # we're only plotting one image here, so if the user wants multiple
    # channels, they must be RGB
    if kwargs.get("channel_idx") is None and mad_metric1_min.initial_image.shape[1] > 1:
        as_rgb = True
    else:
        as_rgb = False
    display.imshow(
        mad_metric1_min.image,
        ax=fig.axes[0],
        title="Reference image",
        zoom=zoom,
        as_rgb=as_rgb,
        **kwargs,
    )
    display.imshow(
        mad_metric1_min.initial_image,
        ax=fig.axes[1],
        title="Initial (noisy) image",
        zoom=zoom,
        as_rgb=as_rgb,
        **kwargs,
    )
    for ax, mad, title in zip(fig.axes[2:], mads, titles):
        display_mad_image(mad, zoom=zoom, ax=ax, title=title, **kwargs)
    return fig


def plot_loss_all(
    mad_metric1_min: MADCompetition,
    mad_metric2_min: MADCompetition,
    mad_metric1_max: MADCompetition,
    mad_metric2_max: MADCompetition,
    metric1_name: str | None = None,
    metric2_name: str | None = None,
    metric1_kwargs: dict = {"c": "C0"},
    metric2_kwargs: dict = {"c": "C1"},
    min_kwargs: dict = {"linestyle": "--"},
    max_kwargs: dict = {"linestyle": "-"},
    figsize: tuple[int, int] = (10, 5),
) -> mpl.figure.Figure:
    """
    Plot loss for full set of MAD Competiton instances.

    To generate a full set of MAD Competition images, you need four instances:
    one for minimizing and maximizing each metric. This helper function creates
    a two-axis figure to display the loss for this full set.

    Parameters
    ----------
    mad_metric1_min
        ``MADCompetition`` object that minimized the first metric.
    mad_metric2_min
        ``MADCompetition`` object that minimized the second metric.
    mad_metric1_max
        ``MADCompetition`` object that maximized the first metric.
    mad_metric2_max
        ``MADCompetition`` object that maximized the second metric.
    metric1_name
        Name of the first metric. If ``None``, we use the name of the
        ``optimized_metric`` function from ``mad_metric1_min``.
    metric2_name
        Name of the second metric. If ``None``, we use the name of the
        ``optimized_metric`` function from ``mad_metric2_min``.
    metric1_kwargs
        Dictionary of arguments to pass to :func:`matplotlib.pyplot.plot` to identify
        synthesis instance where the first metric was being optimized.
    metric2_kwargs
        Dictionary of arguments to pass to :func:`matplotlib.pyplot.plot` to identify
        synthesis instance where the second metric was being optimized.
    min_kwargs
        Dictionary of arguments to pass to :func:`matplotlib.pyplot.plot` to identify
        synthesis instance where ``optimized_metric`` was being minimized.
    max_kwargs
        Dictionary of arguments to pass to :func:`matplotlib.pyplot.plot` to identify
        synthesis instance where ``optimized_metric`` was being maximized.
    figsize
        Size of the figure we create.

    Returns
    -------
    fig
        Figure containing the plot.

    Raises
    ------
    ValueError
        If the four ``MADCompetition`` instances do not have the same ``image``
        attribute.
    """
    if not torch.allclose(mad_metric1_min.image, mad_metric2_min.image):
        raise ValueError("All four instances of MADCompetition must have same image!")
    if not torch.allclose(mad_metric1_min.image, mad_metric1_max.image):
        raise ValueError("All four instances of MADCompetition must have same image!")
    if not torch.allclose(mad_metric1_min.image, mad_metric2_max.image):
        raise ValueError("All four instances of MADCompetition must have same image!")
    if metric1_name is None:
        metric1_name = mad_metric1_min.optimized_metric.__name__
    if metric2_name is None:
        metric2_name = mad_metric2_min.optimized_metric.__name__
    fig, axes = plt.subplots(1, 2, figsize=figsize)
    plot_loss(
        mad_metric1_min,
        axes=axes,
        label=f"Minimize {metric1_name}",
        **metric1_kwargs,
        **min_kwargs,
    )
    plot_loss(
        mad_metric1_max,
        axes=axes,
        label=f"Maximize {metric1_name}",
        **metric1_kwargs,
        **max_kwargs,
    )
    # we pass the axes backwards here because the fixed and synthesis metrics are
    # the opposite as they are in the instances above.
    plot_loss(
        mad_metric2_min,
        axes=axes[::-1],
        label=f"Minimize {metric2_name}",
        **metric2_kwargs,
        **min_kwargs,
    )
    plot_loss(
        mad_metric2_max,
        axes=axes[::-1],
        label=f"Maximize {metric2_name}",
        **metric2_kwargs,
        **max_kwargs,
    )
    axes[0].set(ylabel="Loss", title=metric2_name)
    axes[1].set(ylabel="Loss", title=metric1_name)
    axes[1].legend(loc="center left", bbox_to_anchor=(1.1, 0.5))
    return fig<|MERGE_RESOLUTION|>--- conflicted
+++ resolved
@@ -548,13 +548,9 @@
         self,
         file_path: str,
         map_location: str | None = None,
-<<<<<<< HEAD
-        **pickle_load_args: Any,
-=======
         tensor_equality_atol: float = 1e-8,
         tensor_equality_rtol: float = 1e-5,
-        **pickle_load_args,
->>>>>>> 2fdace92
+        **pickle_load_args: Any,
     ):
         r"""
         Load all relevant stuff from a .pt file.
@@ -577,34 +573,7 @@
             stuff that was being run on a GPU and are loading onto a
             CPU, you'll need this to make sure everything lines up
             properly. This should be structured like the str you would
-<<<<<<< HEAD
             pass to :class:`torch.device`.
-        **pickle_load_args
-            Any additional kwargs will be added to ``pickle_module.load`` via
-            :func:`torch.load`, see that function's docstring for details.
-
-        Raises
-        ------
-        ValueError
-            If :func:`setup` or :func:`synthesize` has been called before this call
-            to ``load``.
-        ValueError
-            If the object saved at ``file_path`` is not a ``MADCompetition`` object.
-        ValueError
-            If the saved and loading ``MADCompetition`` objects have a different value
-            for any of :attr:`image`, :attr:`range_penalty_lambda`,
-            :attr:`allowed_range`, :attr:`metric_tradeoff_lambda`, or :attr:`minimax`.
-        ValueError
-            If the behavior of :attr:`optimized_metric` or :attr:`reference_metric` is
-            different between the saved and loading objects.
-
-        Warns
-        -----
-        UserWarning
-            If :func:`setup` will need to be called after ``load``, to finish
-            initializing :attr:`optimizer` or :attr:`scheduler`.
-=======
-            pass to ``torch.device``
         tensor_equality_atol :
             Absolute tolerance to use when checking for tensor equality during load,
             passed to :func:`torch.allclose`. It may be necessary to increase if you are
@@ -623,10 +592,30 @@
             point precision of different data types (especially, ``eps``); if you have
             to increase this by more than 1 or 2 decades, then you are probably not
             dealing with a numerical issue.
-        pickle_load_args :
-            any additional kwargs will be added to ``pickle_module.load`` via
-            ``torch.load``, see that function's docstring for details.
->>>>>>> 2fdace92
+        **pickle_load_args
+            Any additional kwargs will be added to ``pickle_module.load`` via
+            :func:`torch.load`, see that function's docstring for details.
+
+        Raises
+        ------
+        ValueError
+            If :func:`setup` or :func:`synthesize` has been called before this call
+            to ``load``.
+        ValueError
+            If the object saved at ``file_path`` is not a ``MADCompetition`` object.
+        ValueError
+            If the saved and loading ``MADCompetition`` objects have a different value
+            for any of :attr:`image`, :attr:`range_penalty_lambda`,
+            :attr:`allowed_range`, :attr:`metric_tradeoff_lambda`, or :attr:`minimax`.
+        ValueError
+            If the behavior of :attr:`optimized_metric` or :attr:`reference_metric` is
+            different between the saved and loading objects.
+
+        Warns
+        -----
+        UserWarning
+            If :func:`setup` will need to be called after ``load``, to finish
+            initializing :attr:`optimizer` or :attr:`scheduler`.
 
         See Also
         --------
