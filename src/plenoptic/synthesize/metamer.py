--- conflicted
+++ resolved
@@ -485,13 +485,9 @@
         self,
         file_path: str,
         map_location: str | None = None,
-<<<<<<< HEAD
-        **pickle_load_args: Any,
-=======
         tensor_equality_atol: float = 1e-8,
         tensor_equality_rtol: float = 1e-5,
-        **pickle_load_args,
->>>>>>> 2fdace92
+        **pickle_load_args: Any,
     ):
         r"""
         Load all relevant stuff from a .pt file.
@@ -514,34 +510,7 @@
             save stuff that was being run on a GPU and are loading onto a
             CPU, you'll need this to make sure everything lines up
             properly. This should be structured like the str you would
-<<<<<<< HEAD
             pass to :class:`torch.device`.
-        **pickle_load_args
-            Any additional kwargs will be added to ``pickle_module.load`` via
-            :func:`torch.load`, see that function's docstring for details.
-
-        Raises
-        ------
-        ValueError
-            If :func:`setup` or :func:`synthesize` has been called before this call
-            to ``load``.
-        ValueError
-            If the object saved at ``file_path`` is not a ``Metamer`` object.
-        ValueError
-            If the saved and loading ``Metamer`` objects have a different value
-            for any of :attr:`image`, :attr:`range_penalty_lambda`,
-            or :attr:`allowed_range`.
-        ValueError
-            If the behavior of :attr:`loss_function` or :attr:`model` is different
-            between the saved and loading objects.
-
-        Warns
-        -----
-        UserWarning
-            If :func:`setup` will need to be called after load, to finish initializing
-            :attr:`optimizer` or :attr:`scheduler`.
-=======
-            pass to ``torch.device``
         tensor_equality_atol :
             Absolute tolerance to use when checking for tensor equality during load,
             passed to :func:`torch.allclose`. It may be necessary to increase if you are
@@ -560,10 +529,30 @@
             point precision of different data types (especially, ``eps``); if you have
             to increase this by more than 1 or 2 decades, then you are probably not
             dealing with a numerical issue.
-        pickle_load_args :
-            any additional kwargs will be added to ``pickle_module.load`` via
-            ``torch.load``, see that function's docstring for details.
->>>>>>> 2fdace92
+        **pickle_load_args
+            Any additional kwargs will be added to ``pickle_module.load`` via
+            :func:`torch.load`, see that function's docstring for details.
+
+        Raises
+        ------
+        ValueError
+            If :func:`setup` or :func:`synthesize` has been called before this call
+            to ``load``.
+        ValueError
+            If the object saved at ``file_path`` is not a ``Metamer`` object.
+        ValueError
+            If the saved and loading ``Metamer`` objects have a different value
+            for any of :attr:`image`, :attr:`range_penalty_lambda`,
+            or :attr:`allowed_range`.
+        ValueError
+            If the behavior of :attr:`loss_function` or :attr:`model` is different
+            between the saved and loading objects.
+
+        Warns
+        -----
+        UserWarning
+            If :func:`setup` will need to be called after load, to finish initializing
+            :attr:`optimizer` or :attr:`scheduler`.
 
         See Also
         --------
@@ -597,13 +586,9 @@
         map_location: str | None = None,
         additional_check_attributes: list[str] = [],
         additional_check_io_attributes: list[str] = [],
-<<<<<<< HEAD
-        **pickle_load_args: Any,
-=======
         tensor_equality_atol: float = 1e-8,
         tensor_equality_rtol: float = 1e-5,
-        **pickle_load_args,
->>>>>>> 2fdace92
+        **pickle_load_args: Any,
     ):
         r"""
         Load from a file.
@@ -622,7 +607,7 @@
             save stuff that was being run on a GPU and are loading onto a
             CPU, you'll need this to make sure everything lines up
             properly. This should be structured like the str you would
-            pass to ``torch.device``.
+            pass to :class:`torch.device`.
         additional_check_attributes
             Any additional attributes to check for equality. Intended for use by any
             subclasses, to add other attributes set at initialization.
@@ -1134,13 +1119,9 @@
         self,
         file_path: str,
         map_location: str | None = None,
-<<<<<<< HEAD
-        **pickle_load_args: Any,
-=======
         tensor_equality_atol: float = 1e-8,
         tensor_equality_rtol: float = 1e-5,
-        **pickle_load_args,
->>>>>>> 2fdace92
+        **pickle_load_args: Any,
     ):
         r"""
         Load all relevant stuff from a .pt file.
@@ -1160,34 +1141,7 @@
             save stuff that was being run on a GPU and are loading onto a
             CPU, you'll need this to make sure everything lines up
             properly. This should be structured like the str you would
-<<<<<<< HEAD
-            pass to ``torch.device``.
-        **pickle_load_args
-            Any additional kwargs will be added to ``pickle_module.load`` via
-            :func:`torch.load`, see that function's docstring for details.
-
-        Raises
-        ------
-        ValueError
-            If :func:`setup` or :func:`synthesize` has been called before this call
-            to ``load``.
-        ValueError
-            If the object saved at ``file_path`` is not a ``MetamerCTF`` object.
-        ValueError
-            If the saved and loading ``MetamerCTF`` objects have a different value
-            for any of :attr:`image`, :attr:`range_penalty_lambda`,
-            :attr:`allowed_range`, or :attr:`coarse_to_fine`.
-        ValueError
-            If the behavior of :attr:`loss_function` or :attr:`model` is different
-            between the saved and loading objects.
-
-        Warns
-        -----
-        UserWarning
-            If :func:`setup` will need to be called after load, to finish initializing
-            :attr:`optimizer` or :attr:`scheduler`.
-=======
-            pass to ``torch.device``
+            pass to :class:`torch.device`.
         tensor_equality_atol :
             Absolute tolerance to use when checking for tensor equality during load,
             passed to :func:`torch.allclose`. It may be necessary to increase if you are
@@ -1206,10 +1160,30 @@
             point precision of different data types (especially, ``eps``); if you have
             to increase this by more than 1 or 2 decades, then you are probably not
             dealing with a numerical issue.
-        pickle_load_args :
-            any additional kwargs will be added to ``pickle_module.load`` via
-            ``torch.load``, see that function's docstring for details.
->>>>>>> 2fdace92
+        **pickle_load_args
+            Any additional kwargs will be added to ``pickle_module.load`` via
+            :func:`torch.load`, see that function's docstring for details.
+
+        Raises
+        ------
+        ValueError
+            If :func:`setup` or :func:`synthesize` has been called before this call
+            to ``load``.
+        ValueError
+            If the object saved at ``file_path`` is not a ``MetamerCTF`` object.
+        ValueError
+            If the saved and loading ``MetamerCTF`` objects have a different value
+            for any of :attr:`image`, :attr:`range_penalty_lambda`,
+            :attr:`allowed_range`, or :attr:`coarse_to_fine`.
+        ValueError
+            If the behavior of :attr:`loss_function` or :attr:`model` is different
+            between the saved and loading objects.
+
+        Warns
+        -----
+        UserWarning
+            If :func:`setup` will need to be called after load, to finish initializing
+            :attr:`optimizer` or :attr:`scheduler`.
 
         Examples
         --------
@@ -1806,7 +1780,7 @@
         The ylimit to use for the representation_error plot. We pass
         this value directly to ``plot_representation_error``.
     vrange
-        The vrange option to pass to ``display_metamer()``. See
+        The vrange option to pass to :func:`display_metamer()`. See
         docstring of :func:`plenoptic.imshow` for possible values.
     zoom
         How much to zoom in / enlarge the metamer, the ratio
@@ -2013,7 +1987,7 @@
           animation.
 
     vrange
-        The vrange option to pass to ``display_metamer()``. See
+        The vrange option to pass to :func:`display_metamer()`. See
         docstring of :func:`plenoptic.imshow` for possible values.
     zoom
         How much to zoom in / enlarge the metamer, the ratio
