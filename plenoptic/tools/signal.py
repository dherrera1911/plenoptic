--- conflicted
+++ resolved
@@ -147,79 +147,6 @@
     if v > 0:
         g = g / v
     return a + g * (b-a)
-
-
-<<<<<<< HEAD
-def roll_n(X, axis, n):
-    r"""
-    Performs circular shift by ``n`` indices along given axis.
-    Helper for ``fftshift``.
-
-    Parameters
-    ----------
-    X: torch.Tensor
-        Signal or frequency domain
-    axis: int
-        Axis along which to roll
-    n: int
-        How many indices to circularly shift
-    Returns
-    -------
-    rolled: torch.Tensor
-
-    TODO: DEPRECATED use torch.fft.fftshift
-    """
-    f_idx = tuple(slice(None, None, None) if i !=
-                  axis else slice(0, n, None) for i in range(X.dim()))
-    b_idx = tuple(slice(None, None, None) if i != axis else slice(
-        n, None, None) for i in range(X.dim()))
-    front = X[f_idx]
-    back = X[b_idx]
-    rolled = torch.cat([back, front], axis)
-    return rolled
-
-
-def batch_fftshift(x):
-    r"""
-    Shift the zero-frequency component to the center of the spectrum.
-    The input x is expected to have real and imaginary parts along the
-    last dimension.
-
-    TODO: DEPRECATED use torch.fft.fftshift
-    """
-    real, imag = torch.unbind(x, -1)
-    for dim in range(1, len(real.size())):
-        n_shift = real.size(dim)//2
-        if real.size(dim) % 2 != 0:
-            n_shift += 1  # for odd-sized images
-        real = roll_n(real, axis=dim, n=n_shift)
-        imag = roll_n(imag, axis=dim, n=n_shift)
-    # preallocation is much faster than using stack
-    shifted = torch.empty((*real.shape, 2), device=real.device)
-    shifted[..., 0] = real
-    shifted[..., 1] = imag
-    return shifted  # last dim=2 (real&imag)
-
-
-def batch_ifftshift(x):
-    r"""
-    The inverse of ``batch_fftshift``.
-    The input x is expected to have real and imaginary parts along the last
-    dimension.
-    
-    TODO: DEPRECATED use torch.fft.fftshift
-    """
-    real, imag = torch.unbind(x, -1)
-    for dim in range(len(real.size()) - 1, 0, -1):
-        real = roll_n(real, axis=dim, n=real.size(dim)//2)
-        imag = roll_n(imag, axis=dim, n=imag.size(dim)//2)
-    # preallocation is much faster than using stack
-    shifted = torch.empty((*real.shape, 2), device=real.device)
-    shifted[..., 0] = real
-    shifted[..., 1] = imag
-    return shifted  # last dim=2 (real&imag)
-=======
->>>>>>> 7422ac31
 
 
 def fftshift(x, dims=None):
