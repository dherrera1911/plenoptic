--- conflicted
+++ resolved
@@ -149,13 +149,9 @@
         check_attributes: list[str] = [],
         check_io_attributes: list[str] = [],
         state_dict_attributes: list[str] = [],
-<<<<<<< HEAD
-        **pickle_load_args: Any,
-=======
         tensor_equality_atol: float = 1e-8,
         tensor_equality_rtol: float = 1e-5,
-        **pickle_load_args,
->>>>>>> 2fdace92
+        **pickle_load_args: Any,
     ):
         r"""
         Load all relevant attributes from a .pt file.
@@ -191,34 +187,6 @@
             are identical and then load the state_dict. If the attribute is None on the
             initialized Synthesis object, then we set the tuple, and count on the
             Synthesis object to properly handle it when needed.
-<<<<<<< HEAD
-        **pickle_load_args
-            Any additional kwargs will be added to ``pickle_module.load`` via
-            :func:`torch.load`, see that function's docstring for details.
-
-        Raises
-        ------
-        ValueError
-            If the loading object has not just been initialized.
-        ValueError
-            If the object saved at ``file_path`` is not the same type as the loading
-            object.
-        ValueError
-            If either the saved or loading object has attributes not found in the
-            other.
-        ValueError
-            If the saved and loading objects have a different value for one of the
-            ``check_attributes``.
-        ValueError
-            If the behavior of one of the ``check_io_attributes`` is different between
-            the saved and loading objects.
-
-        Warns
-        -----
-        UserWarning
-            If :func:`setup` will need to be called after load, to finish initializing
-            one of the ``state_dict_attributes``
-=======
         tensor_equality_atol :
             Absolute tolerance to use when checking for tensor equality during load,
             passed to :func:`torch.allclose`. It may be necessary to increase if you are
@@ -237,11 +205,32 @@
             point precision of different data types (especially, ``eps``); if you have
             to increase this by more than 1 or 2 decades, then you are probably not
             dealing with a numerical issue.
-        pickle_load_args :
-            any additional kwargs will be added to ``pickle_module.load`` via
-            ``torch.load``, see that function's docstring for details.
-
->>>>>>> 2fdace92
+        **pickle_load_args
+            Any additional kwargs will be added to ``pickle_module.load`` via
+            :func:`torch.load`, see that function's docstring for details.
+
+        Raises
+        ------
+        ValueError
+            If the loading object has not just been initialized.
+        ValueError
+            If the object saved at ``file_path`` is not the same type as the loading
+            object.
+        ValueError
+            If either the saved or loading object has attributes not found in the
+            other.
+        ValueError
+            If the saved and loading objects have a different value for one of the
+            ``check_attributes``.
+        ValueError
+            If the behavior of one of the ``check_io_attributes`` is different between
+            the saved and loading objects.
+
+        Warns
+        -----
+        UserWarning
+            If :func:`setup` will need to be called after load, to finish initializing
+            one of the ``state_dict_attributes``
         """
         check_str = (
             "\n\nIf this is confusing, try calling "
