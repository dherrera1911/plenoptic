import torch
import numpy as np
from pyrtools import synthetic_images, blurDn
import matplotlib.pyplot as plt
import os.path as op
from .signal import rescale
import imageio
from skimage import color
import warnings
from glob import glob


DATA_PATH = op.join(op.dirname(op.realpath(__file__)), '..', '..', 'data/256')

NUMPY_TO_TORCH_TYPES = {
        np.bool       : torch.bool,
        np.uint8      : torch.uint8,
        np.int8       : torch.int8,
        np.int16      : torch.int16,
        np.int32      : torch.int32,
        np.int64      : torch.int64,
        np.float16    : torch.float16,
        np.float32    : torch.float32,
        np.float64    : torch.float64,
        np.complex64  : torch.complex64,
        np.complex128 : torch.complex128
    }

TORCH_TO_NUMPY_TYPES = {value : key for (key, value) in NUMPY_TO_TORCH_TYPES.items()}

def to_numpy(x, squeeze=False):
    r"""cast tensor to numpy in the most conservative way possible

    Parameters
    ----------------
    x: `torch.Tensor`
       Tensor to be converted to `numpy.ndarray` on CPU.

    squeeze: bool, optional
        removes all dummy dimensions of the tensor
    """

    try:
<<<<<<< HEAD
        
=======
>>>>>>> 720b10c7
        x = x.detach().cpu().numpy().astype(TORCH_TO_NUMPY_TYPES[x.dtype])
    except AttributeError:
        # in this case, it's already a numpy array
        pass
    if squeeze:
        x = x.squeeze()
    return x


def load_images(paths, as_gray=True):
    r"""Correctly load in images

    Our models and synthesis methods expect their inputs to be 4d
    float32 images: (batch, channel, height, width), where the batch
    dimension contains multiple images and channel contains something
    like RGB or color channel. This function helps you get your inputs
    into that format. It accepts either a single file, a list of files,
    or a single directory containing images, will load them in,
    normalize them to lie between 0 and 1, convert them to float32,
    optionally convert them to grayscale, make them tensors, and get
    them into the right shape.

    Parameters
    ----------
    paths : str or list
        A str or list of strs. If a list, must contain paths of image
        files. If a str, can either be the path of a single image file
        or of a single directory. If a directory, we try to load every
        file it contains (using imageio.imwrite) and skip those we
        cannot (thus, for efficiency you should not point this to a
        directory with lots of non-image files). This is NOT recursive.
    as_gray : bool, optional
        Whether to convert the images into grayscale or not after
        loading them. If False, we do nothing. If True, we call
        skimage.color.rgb2gray on them.

    Returns
    -------
    images : torch.Tensor
        4d tensor containing the images
    """
    if isinstance(paths, str):
        if op.isfile(paths):
            paths = [paths]
        elif op.isdir(paths):
            paths = glob(op.join(paths, '*'))
        else:
            raise Exception("paths must either a single file, a list of "
                            "files, or a single directory, unsure what "
                            "to do with %s!" % paths)
    images = []
    for p in paths:
        try:
            im = imageio.imread(p)
        except ValueError:
            warnings.warn("Unable to load in file %s, it's probably not "
                          "an image, skipping..." % p)
            continue
        # make it a float32 array with values between 0 and 1
        im = im / np.iinfo(im.dtype).max
        if im.ndim > 2:
            if as_gray:
                # From scikit-image 0.19 on, it will treat 2d signals as 1d
                # images with 3 channels, so only call rgb2gray when it's more
                # than 2d
                im = color.rgb2gray(im)
            else:
                # RGB dimension ends up on the last one, so we rearrange
                im = np.moveaxis(im, -1, 0)
        images.append(im)
    try:
        images = torch.tensor(images, dtype=torch.float32)
    except ValueError:
        raise Exception("Concatenating the images into a tensor raised"
                        " a ValueError! This probably"
                        " means that not all images are the same size.")
    if as_gray:
        if images.ndimension() != 3:
            raise Exception("For loading in images as grayscale, this "
                            "should be a 3d tensor!")
        images = images.unsqueeze(1)
    else:
        if images.ndimension() == 3:
            # either this was a single color image or multiple grayscale ones
            if len(paths) > 1:
                # then single color image, so add the batch dimension
                images = images.unsqueeze(0)
            else:
                # then multiple grayscales ones, so add channel dimension
                images = images.unsqueeze(1)
    if images.ndimension() != 4:
        raise Exception("Somehow ended up with other than 4 dimensions! "
                        "Not sure how we got here")
    return images


def convert_float_to_int(im, dtype=np.uint8):
    r"""Convert image from float to 8 or 16 bit image

    We work with float images that lie between 0 and 1, but for saving
    them (either as png or in a numpy array), we want to convert them to
    8 or 16 bit integers. This function does that by multiplying it by
    the max value for the target dtype (255 for 8 bit 65535 for 16 bit)
    and then converting it to the proper type.

    We'll raise an exception if the max is higher than 1, in which case
    we have no idea what to do.

    Parameters
    ----------
    im : np.ndarray
        The image to convert
    dtype : {np.uint8, np.uint16}
        The target data type

    Returns
    -------
    im : np.ndarray
        The converted image, now with dtype=dtype

    """
    if im.max() > 1:
        raise Exception("all values of im must lie between 0 and 1, "
                        f"but max is {im.max()}")
    return (im * np.iinfo(dtype).max).astype(dtype)


<<<<<<< HEAD

def torch_complex_to_numpy(x):
    r""" convert a torch complex tensor (written as two stacked real
     and imaginary tensors) to a numpy complex array

    Parameters
    ----------------------
    x: `torch.Tensor`
        Tensor whose last dimension is size 2 where first component is the
        real component and the second is the imaginary component.
    """

    x_np = to_numpy(x)
    if x.ndim not in [5, 6]:
        raise Exception(f"x has {x.ndim} dimensions, but a complex tensor "
                        "should have 5 (real and imaginary stacked along "
                        "the final dim) or 6 if it's a video!")
    x_np = x_np[..., 0] + 1j * x_np[..., 1]
    return x_np

=======
>>>>>>> 720b10c7

def make_synthetic_stimuli(size=256, requires_grad=True):
    r""" Make a set of basic stimuli, useful for developping and debugging models

    Parameters
    ----------
    size: `int`
        the stimuli will have `torch.Size([size, size])`
    requires_grad: `bool`
        weather to initialize the simuli with gradients

    Returns
    -------
    stimuli: `torch.FloatTensor` of shape [11, 1, size, size]
        the set of basic stiuli: [impulse, step_edge, ramp, bar, curv_edge,
                sine_grating, square_grating, polar_angle, angular_sine,
                zone_plate, fractal]
    """

    impulse = np.zeros((size, size))
    impulse[size // 2, size // 2] = 1

    step_edge = synthetic_images.square_wave(size=size, period=size + 1,
                                             direction=0, amplitude=1, phase=0)

    ramp = synthetic_images.ramp(size=size, direction=np.pi / 2, slope=1)

    bar = np.zeros((size, size))
    bar[size // 2 - size//10:size // 2 + size//10,
        size // 2 - 1:size // 2 + 1] = 1

    curv_edge = synthetic_images.disk(size=size, radius=size / 1.2,
                                      origin=(size, size))

    sine_grating = (synthetic_images.sine(size) * 
        synthetic_images.gaussian(size, covariance=size))

    square_grating = synthetic_images.square_wave(size, frequency=(.5, .5),
                                                  phase=2 * np.pi / 3.)
    square_grating *= synthetic_images.gaussian(size, covariance=size)

    polar_angle = synthetic_images.polar_angle(size)

    angular_sine = synthetic_images.angular_sine(size, 6)

    zone_plate = synthetic_images.zone_plate(size)

    fract = synthetic_images.pink_noise(size, fract_dim=.8)

    stim = [impulse, step_edge, ramp, bar, curv_edge,
            sine_grating, square_grating, polar_angle, angular_sine,
            zone_plate, fract]
    stim = [rescale(s) for s in stim]

    stimuli = torch.cat(
        [torch.tensor(s, dtype=torch.float32,
                      requires_grad=requires_grad).unsqueeze(0).unsqueeze(0)
         for s in stim],
        dim=0)

    return stimuli


def polar_radius(size, exponent=1, origin=None, device=None):
    '''make distance-from-origin (r) matrix

    Compute a matrix of given size containing samples of a radial ramp
    function, raised to given exponent, centered at given origin.

    Arguments
    ---------
    size : `int` or `tuple`
        if an int, we assume the image should be of dimensions `(size,
        size)`. if a tuple, must be a 2-tuple of ints specifying the
        dimensions
    exponent : `float`
        the exponent of the radial ramp function.
    origin : `int`, `tuple`, or None
        the center of the image. if an int, we assume the origin is at
        `(origin, origin)`. if a tuple, must be a 2-tuple of ints
        specifying the origin (where `(0, 0)` is the upper left).  if
        None, we assume the origin lies at the center of the matrix,
        `(size+1)/2`.
    device : str or torch.device
        the device to create this tensor on

    Returns
    -------
    res : torch.Tensor
        the polar radius matrix

    '''
    if not hasattr(size, '__iter__'):
        size = (size, size)

    if origin is None:
        origin = ((size[0]+1)/2., (size[1]+1)/2.)
    elif not hasattr(origin, '__iter__'):
        origin = (origin, origin)

    # for some reason, torch.meshgrid returns them in the opposite order
    # that np.meshgrid does. So, in order to get the same output, we
    # grab them as (yramp, xramp) instead of (xramp, yramp). similarly,
    # we have to reverse the order from (size[1], size[0]) to (size[0],
    # size[1])
    yramp, xramp = torch.meshgrid(torch.arange(1, size[0]+1, device=device)-origin[0],
                                  torch.arange(1, size[1]+1, device=device)-origin[1])

    if exponent <= 0:
        # zero to a negative exponent raises:
        # ZeroDivisionError: 0.0 cannot be raised to a negative power
        r = xramp ** 2 + yramp ** 2
        res = np.power(r, exponent / 2.0, where=(r != 0))
    else:
        res = (xramp ** 2 + yramp ** 2) ** (exponent / 2.0)
    return res


def polar_angle(size, phase=0, origin=None, device=None):
    '''make polar angle matrix (in radians)

    Compute a matrix of given size containing samples of the polar angle (in radians, CW from the
    X-axis, ranging from -pi to pi), relative to given phase, about the given origin pixel.

    Arguments
    ---------
    size : `int` or `tuple`
        if an int, we assume the image should be of dimensions `(size, size)`. if a tuple, must be
        a 2-tuple of ints specifying the dimensions
    phase : `float`
        the phase of the polar angle function (in radians, clockwise from the X-axis)
    origin : `int`, `tuple`, or None
        the center of the image. if an int, we assume the origin is at `(origin, origin)`. if a
        tuple, must be a 2-tuple of ints specifying the origin (where `(0, 0)` is the upper left).
        if None, we assume the origin lies at the center of the matrix, `(size+1)/2`.
    device : str or torch.device
        the device to create this tensor on

    Returns
    -------
    res : torch.Tensor
        the polar angle matrix

    '''
    if not hasattr(size, '__iter__'):
        size = (size, size)

    if origin is None:
        origin = ((size[0]+1)/2., (size[1]+1)/2.)
    elif not hasattr(origin, '__iter__'):
        origin = (origin, origin)

    # for some reason, torch.meshgrid returns them in the opposite order
    # that np.meshgrid does. So, in order to get the same output, we
    # grab them as (yramp, xramp) instead of (xramp, yramp). similarly,
    # we have to reverse the order from (size[1], size[0]) to (size[0],
    # size[1])
    yramp, xramp = torch.meshgrid(torch.arange(1, size[0]+1, device=device)-origin[0],
                                  torch.arange(1, size[1]+1, device=device)-origin[1])

    res = torch.atan2(yramp, xramp)

    res = ((res+(np.pi-phase)) % (2*np.pi)) - np.pi

    return res


def _find_min_int(vals):
    """Find the minimum non-negative int not in an iterable.

    Parameters
    ----------
    vals : iterable
        iterable of ints or iterables of ints

    Returns
    -------
    min_idx : int
        minimum non-negative int

    """
    flat_vals = []
    for v in vals:
        try:
            flat_vals.extend(v)
        except TypeError:
            flat_vals.append(v)
    flat_vals = set(flat_vals)
    try:
        poss_vals = set(np.arange(max(flat_vals)+1))
    except ValueError:
        # then this is empty sequence and thus we should return 0
        return 0
    try:
        min_int = min(poss_vals - flat_vals)
    except ValueError:
        min_int = max(flat_vals) + 1
    return min_int


if __name__ == '__main__':
    make_synthetic_stimuli()<|MERGE_RESOLUTION|>--- conflicted
+++ resolved
@@ -41,10 +41,6 @@
     """
 
     try:
-<<<<<<< HEAD
-        
-=======
->>>>>>> 720b10c7
         x = x.detach().cpu().numpy().astype(TORCH_TO_NUMPY_TYPES[x.dtype])
     except AttributeError:
         # in this case, it's already a numpy array
@@ -172,29 +168,7 @@
     return (im * np.iinfo(dtype).max).astype(dtype)
 
 
-<<<<<<< HEAD
-
-def torch_complex_to_numpy(x):
-    r""" convert a torch complex tensor (written as two stacked real
-     and imaginary tensors) to a numpy complex array
-
-    Parameters
-    ----------------------
-    x: `torch.Tensor`
-        Tensor whose last dimension is size 2 where first component is the
-        real component and the second is the imaginary component.
-    """
-
-    x_np = to_numpy(x)
-    if x.ndim not in [5, 6]:
-        raise Exception(f"x has {x.ndim} dimensions, but a complex tensor "
-                        "should have 5 (real and imaginary stacked along "
-                        "the final dim) or 6 if it's a video!")
-    x_np = x_np[..., 0] + 1j * x_np[..., 1]
-    return x_np
-
-=======
->>>>>>> 720b10c7
+
 
 def make_synthetic_stimuli(size=256, requires_grad=True):
     r""" Make a set of basic stimuli, useful for developping and debugging models
