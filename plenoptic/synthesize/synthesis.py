"""abstract synthesis super-class."""
import abc
import warnings
import torch
import dill
from typing import Union, List


class Synthesis(metaclass=abc.ABCMeta):
    r"""Abstract super-class for synthesis methods.

    All synthesis methods share a variety of similarities and thus need
    to have similar methods. Some of these can be implemented here and
    simply inherited, some of them will need to be different for each
    sub-class and thus are marked as abstract methods here

    """

<<<<<<< HEAD
    def __init__(self, base_signal, model, loss_function, model_kwargs={}, loss_function_kwargs={}):
        # this initializes all the attributes that are shared, though
        # they can be overwritten in the individual __init__() if
        # necessary

        if not isinstance(base_signal, torch.Tensor):
            base_signal = torch.tensor(base_signal, dtype=torch.float32)
        if base_signal.ndim != 4:
            raise ValueError("Synthesis expect base_signal to be 4d, but it is of shape"
                             f" {base_signal.shape} instead!")
        self.base_signal = base_signal
        self.seed = None
        self._rep_warning = False

        if loss_function == 'l2_norm' or loss_function is None:
            loss_function = l2_norm
        elif loss_function == 'relative_MSE':
            loss_function = relative_MSE
        else:
            if not isinstance(model, torch.nn.Module):
                warnings.warn("Ignoring custom loss_function for model since it's a metric")

        # we handle models a little differently, so this is here
        if isinstance(model, torch.nn.Module):
            self.model = model

            def wrapped_loss_func(synth_rep, ref_rep, synth_img, ref_img):
                return loss_function(ref_rep=ref_rep, synth_rep=synth_rep, ref_img=ref_img,
                                     synth_img=synth_img, **loss_function_kwargs)
            self.loss_function = wrapped_loss_func
        else:
            self.model = Identity(model.__name__).to(base_signal.device)

            def wrapped_model(synth_rep, ref_rep, synth_img, ref_img):
                return model(synth_rep, ref_rep, **model_kwargs)
            self.loss_function = wrapped_model
            self._rep_warning = True

        self.base_representation = self.analyze(self.base_signal)
        self.synthesized_signal = None
        self.synthesized_representation = None
        self._optimizer = None
        self._scheduler = None

        self.loss = []
        self.gradient = []
        self.learning_rate = []
        self.pixel_change = []
        self._last_iter_synthesized_signal = None
        self.saved_representation = []
        self.saved_signal = []
        self.saved_signal_gradient = []
        self.saved_representation_gradient = []
        self.scales_loss = None
        self.scales = None
        self.scales_timing = None
        self.scales_finished = None
        self.coarse_to_fine = False
        self.store_progress = None

    def _set_seed(self, seed):
        """set the seed

        we call both ``torch.manual_seed()`` and ``np.random.seed()``

        we also set the ``self.seed`` attribute

        Parameters
        ----------
        seed : int
            the seed to set
        """
        self.seed = seed
        if seed is not None:
            # random initialization
            torch.manual_seed(seed)
            np.random.seed(seed)

    def _init_synthesized_signal(self, synthesized_signal_data, clamper=RangeClamper((0, 1)),
                                 clamp_each_iter=True):
        """initialize the synthesized image

        set the ``self.synthesized_signal`` attribute to be a parameter with
        the user-supplied data, making sure it's the right shape and
        calling clamper on it, if set

        also initialize the ``self.synthesized_representation`` attribute

        Parameters
        ----------
        synthesized_signal_data : torch.Tensor or array_like
            the data to use as the first synthesized_signal
        clamper : Clamper or None, optional
            will set ``self.clamper`` attribute to this, and if not
            None, will call ``clamper.clamp`` on synthesized_signal
        clamp_each_iter : bool, optional
            If True (and ``clamper`` is not ``None``), we clamp every
            iteration. If False, we only clamp at the very end, after
            the last iteration
        """
        self.synthesized_signal = torch.nn.Parameter(synthesized_signal_data, requires_grad=True)
        while self.synthesized_signal.ndimension() < 4:
            self.synthesized_signal.data = self.synthesized_signal.data.unsqueeze(0)
        self.clamper = clamper
        if self.clamper is not None:
            self.synthesized_signal.data = self.clamper.clamp(self.synthesized_signal.data)
        self.synthesized_representation = self.analyze(self.synthesized_signal)
        self.clamp_each_iter = clamp_each_iter

    def _init_ctf_and_randomizer(self, loss_thresh=1e-4, coarse_to_fine=False,
                                 loss_change_thresh=1e-2, loss_change_iter=50):
        """initialize stuff related to randomization and coarse-to-fine

        Parameters
        ----------
        loss_thresh : float, optional
            If the loss over the past ``loss_change_iter`` is less than
            ``loss_thresh``, we stop.
        coarse_to_fine : { 'together', 'separate', False}, optional
            If False, don't do coarse-to-fine optimization. Else, there
            are two options for how to do it:
            - 'together': start with the coarsest scale, then gradually
              add each finer scale. this is like blurring the objective
              function and then gradually adding details and is probably
              what you want.
            - 'separate': compute the gradient with respect to each
              scale separately (ignoring the others), then with respect
              to all of them at the end.
            (see above for more details on what's required of the model
            for this to work).
        loss_change_thresh : float, optional
            The threshold below which we consider the loss as unchanging and so
            should switch scales if `coarse_to_fine is not False`. Ignored
            otherwise.
        loss_change_iter : int, optional
            How many iterations back to check in order to see if the
            loss has stopped decreasing (for loss_change_thresh).

        """
        self.loss_thresh = loss_thresh
        self.loss_change_thresh = loss_change_thresh
        self.loss_change_iter = int(loss_change_iter)
        self.coarse_to_fine = coarse_to_fine
        if coarse_to_fine not in [False, 'separate', 'together']:
            raise Exception(f"Don't know how to handle value {coarse_to_fine}! Must be one of: "
                            "False, 'separate', 'together'")
        if coarse_to_fine:
            if self.scales is None:
                # this creates a new object, so we don't modify model.scales
                self.scales = [i for i in self.model.scales[:-1]]
                if coarse_to_fine == 'separate':
                    self.scales += [self.model.scales[-1]]
                self.scales += ['all']
                self.scales_timing = dict((k, []) for k in self.scales)
                self.scales_timing[self.scales[0]].append(0)
                self.scales_finished = []
                self.scales_loss = []
            # else, we're continuing a previous version and want to continue
        if (loss_change_thresh is not None) and (loss_thresh >= loss_change_thresh):
            raise Exception("loss_thresh must be strictly less than loss_change_thresh, or things"
                            " get weird!")

    def _init_store_progress(self, store_progress, save_progress, save_path):
        """initialize store_progress-related attributes

        sets the ``self.save_progress``, ``self.store_progress``, and
        ``self.save_path`` attributes, as well as changing
        ``saved_signal, saved_representation, saved_signal_gradient,
        saved_representation_gradient`` attibutes all to lists so we can
        append to them. finally, adds first value to ``saved_signal`` and
        ``saved_representation``

        Parameters
        ----------
        store_progress : bool or int, optional
            Whether we should store the representation of the metamer
            and the metamer image in progress on every iteration. If
            False, we don't save anything. If True, we save every
            iteration. If an int, we save every ``store_progress``
            iterations (note then that 0 is the same as False and 1 the
            same as True). If True or int>0, ``self.saved_signal``
            contains the stored images, and ``self.saved_representation
            contains the stored representations.
        save_progress : bool or int, optional
            Whether to save the metamer as we go (so that you can check
            it periodically and so you don't lose everything if you have
            to kill the job / it dies before it finishes running). If
            True, we save to ``save_path`` every time we update the
            saved_representation. We attempt to save with the
            ``save_model_reduced`` flag set to True. If an int, we save
            every ``save_progress`` iterations. Note that this can end
            up actually taking a fair amount of time, especially for
            large numbers of iterations (and thus, presumably, larger
            saved history tensors) -- it's therefore recommended that
            you set this to a relatively large integer (say, one-tenth
            ``max_iter``) for the purposes of speeding up your
            synthesis.
        save_path : str, optional
            The path to save the synthesis-in-progress to (ignored if
            ``save_progress`` is False)

        """
        # python's implicit boolean-ness means we can do this! it will evaluate to False for False
        # and 0, and True for True and every int >= 1
        if store_progress is None and self.store_progress is not None:
            store_progress = self.store_progress
        if store_progress:
            if store_progress is True:
                store_progress = 1
            # if this is not the first time synthesize is being run for
            # this metamer object,
            # saved_signal/saved_representation(_gradient) will be
            # tensors instead of lists. This converts them back to lists
            # so we can use append. If it's the first time, they'll be
            # empty lists and this does nothing
            self.saved_signal = list(self.saved_signal)
            self.saved_representation = list(self.saved_representation)
            self.saved_signal_gradient = list(self.saved_signal_gradient)
            self.saved_representation_gradient = list(self.saved_representation_gradient)
            self.saved_signal.append(self.synthesized_signal.clone().to('cpu'))
            self.saved_representation.append(self.analyze(self.synthesized_signal).to('cpu'))
        else:
            if save_progress:
                raise Exception("Can't save progress if we're not storing it! If save_progress is"
                                " True, store_progress must be not False")
        if self.store_progress is not None and store_progress != self.store_progress:
            # we require store_progress to be the same because otherwise
            # the subsampling relationship between attrs that are stored
            # every iteration (loss, gradient, etc) and those that are
            # stored every store_progress iteration (e.g., saved_signal,
            # saved_representation) changes partway through and that's
            # annoying
            raise Exception("If you've already run synthesize() before, must re-run it with same"
                            f" store_progress arg. You passed {store_progress} instead of"
                            f" {self.store_progress} (True is equivalent to 1)")
        self.store_progress = store_progress
        self.save_progress = save_progress
        self.save_path = save_path

    def _check_nan_loss(self, loss):
        """check if loss is nan and, if so, return True

        This checks if loss is NaN and, if so, updates
        synthesized_signal/representation to be several iterations ago (so
        they're meaningful) and then returns True

        Parameters
        ----------
        loss : torch.Tensor
            the loss from the most recent iteration

        Returns
        -------
        is_nan : bool
            True if loss was nan, False otherwise

        """
        if np.isnan(loss.item()):
            warnings.warn("Loss is NaN, quitting out! We revert synthesized_signal / synthesized_"
                          "representation to our last saved values (which means this will "
                          "throw an IndexError if you're not saving anything)!")
            # need to use the -2 index because the last one will be
            # the one full of NaNs. this happens because the loss is
            # computed before calculating the gradient and updating
            # synthesized_signal; therefore the iteration where loss is
            # NaN is the one *after* the iteration where
            # synthesized_signal (and thus synthesized_representation)
            # started to have NaN values. this will fail if it hits
            # a nan before store_progress iterations (because then
            # saved_signal/saved_representation only has a length of
            # 1) but in that case, you have more severe problems
            self.synthesized_signal = torch.nn.Parameter(self.saved_signal[-2])
            self.synthesized_representation = self.saved_representation[-2]
            return True
        return False

    def _clamp_and_store(self, i):
        """clamp synthesized_signal and store/save, if appropriate

        these all happen together because they all happen ``with
        torch.no_grad()``

        if it's the right iteration, we update: ``saved_signal,
        saved_representation, saved_signal_gradient,
        saved_representation_gradient``

        Parameters
        ----------
        i : int
            the current iteration (0-indexed)

        Returns
        -------
        stored : bool
            True if we stored this iteration, False if not. Note that
            storing and saving can be separated (if both
            ``store_progress`` and ``save_progress`` are different
            integers, for example). This only reflects *storing*, not
            saving

        """
        stored = False
        with torch.no_grad():
            if self.clamper is not None and self.clamp_each_iter:
                self.synthesized_signal.data = self.clamper.clamp(self.synthesized_signal.data)

            # i is 0-indexed but in order for the math to work out we want to be checking a
            # 1-indexed thing against the modulo (e.g., if max_iter=10 and
            # store_progress=3, then if it's 0-indexed, we'll try to save this four times,
            # at 0, 3, 6, 9; but we just want to save it three times, at 3, 6, 9)
            if self.store_progress and ((i+1) % self.store_progress == 0):
                # want these to always be on cpu, to reduce memory use for GPUs
                self.saved_signal.append(self.synthesized_signal.clone().to('cpu'))
                # we do this instead of using
                # self.synthesized_representation because its size might
                # change over time (if we're doing coarse-to-fine), and
                # we want to be able to stack this
                self.saved_representation.append(self.analyze(self.synthesized_signal).to('cpu'))
                self.saved_signal_gradient.append(self.synthesized_signal.grad.clone().to('cpu'))
                self.saved_representation_gradient.append(self.synthesized_representation.grad.clone().to('cpu'))
                if self.save_progress is True:
                    self.save(self.save_path)
                stored = True
            if type(self.save_progress) == int and ((i+1) % self.save_progress == 0):
                self.save(self.save_path)
        return stored

    def _check_for_stabilization(self, i):
        r"""Check whether the loss has stabilized and, if so, return True

        We check whether the loss has stopped decreasing and return True
        if so.

        We rely on a handful of attributes to do this, and take the
        following steps:

        1. Check if we've been synthesizing for at least
           ``self.loss_change_iter`` iterations.

        2a. If so, check whether the absolute difference between the most
           recent loss and the loss ``self.loss_change_iter`` iterations
           ago is less than ``self.loss_thresh``.

        2b. If not, return False

        3a. If so, check whether coarse_to_fine is not False.

        3b. If not, return False

        4a. If so, check whether we're synthesizing with respect to all
           scales and have been doing so for at least
           ``self.loss_change_iter`` iterations.

        4b. If not, return True

        5a. If so, return True

        5b. If not, return False

        Parameters
        ----------
        i : int
            the current iteration (0-indexed)

        """
        if len(self.loss) > self.loss_change_iter:
            if abs(self.loss[-self.loss_change_iter] - self.loss[-1]) < self.loss_thresh:
                if self.coarse_to_fine:
                    # only break out if we've been doing for long enough
                    if self.scales[0] == 'all' and i - self.scales_timing['all'][0] > self.loss_change_iter:
                        return True
                else:
                    return True
        return False

    def _finalize_stored_progress(self):
        """stack the saved_* attributes

        if we were storing progress, stack the ``saved_representation,
        saved_signal, saved_signal_gradient,
        saved_representation_gradient`` attributes so they're a single
        tensor

        we can't stack the gradients if we used coarse-to-fine
        optimization, because then they'll be different shapes, so we
        have to keep them as a list

        """
        if self.clamper is not None:
            try:
                # setting the data directly avoids the issue of setting
                # a non-Parameter tensor where a tensor should be
                self.synthesized_signal.data = self.clamper.clamp(self.synthesized_signal.data)
                self.synthesized_representation.data = self.analyze(self.synthesized_signal).data
            except RuntimeError:
                # this means that we hit a NaN during optimization and
                # so self.synthesized_signal is on the cpu (since we're
                # copying from self.saved_imgae, which is always on the
                # cpu), whereas the model is on a different device. this
                # should be the same as self.base_signal.device
                # (unfortunatley we can't trust that self.model has a
                # device attribute), and so the following should hopefully work
                self.synthesized_signal.data = self.clamper.clamp(self.synthesized_signal.data.to(self.base_signal.device))
                self.synthesized_representation.data = self.analyze(self.synthesized_signal).data

        if self.store_progress:
            self.saved_representation = torch.stack(self.saved_representation)
            self.saved_signal = torch.stack(self.saved_signal)
            self.saved_signal_gradient = torch.stack(self.saved_signal_gradient)
            # we can't stack the gradients if we used coarse-to-fine
            # optimization, because then they'll be different shapes, so
            # we have to keep them as a list
            try:
                self.saved_representation_gradient = torch.stack(self.saved_representation_gradient)
            except RuntimeError:
                pass

=======
>>>>>>> d1cfe704
    @abc.abstractmethod
    def synthesize(self):
        r"""Synthesize something."""
        pass

<<<<<<< HEAD
        """
        return self.loss_function(ref_rep=ref_rep, synth_rep=synth_rep, ref_img=ref_img,
                                  synth_img=synth_img)

    def representation_error(self, iteration=None, **kwargs):
        r"""Get the representation error

        This is (synthesized_representation - base_representation). If
        ``iteration`` is not None, we use
        ``self.saved_representation[iteration]`` for
        synthesized_representation

        Any kwargs are passed through to self.analyze when computing the
        synthesized/base representation.

        Parameters
        ----------
        iteration: int or None, optional
            Which iteration to create the representation ratio for. If
            None, we use the current ``synthesized_representation``

        Returns
        -------
        torch.Tensor

        """
        if self._rep_warning:
            warnings.warn("Since at least one of your models is a metric, its representation_error"
                          " will be meaningless -- it will just show the pixel-by-pixel difference"
                          ". (Your loss is still meaningful, however, since it's the actual "
                          "metric)")
        if iteration is not None:
            synthesized_rep = self.saved_representation[iteration].to(self.base_representation.device)
        else:
            synthesized_rep = self.analyze(self.synthesized_signal, **kwargs)
        try:
            rep_error = synthesized_rep - self.base_representation
        except RuntimeError:
            # try to use the last scale (if the above failed, it's
            # because they were different shapes), but only if the user
            # didn't give us another scale to use
            if 'scales' not in kwargs.keys():
                kwargs['scales'] = [self.scales[-1]]
            rep_error = synthesized_rep - self.analyze(self.base_signal, **kwargs)
        return rep_error

    def _init_optimizer(self, optimizer, lr, scheduler=True, clip_grad_norm=False,
                        optimizer_kwargs={}):
        """Initialize the optimzer and learning rate scheduler

        This gets called at the beginning of synthesize() and can also
        be called at other moments to make sure we're using the original
        learning rate (e.g., when moving to a different scale for
        coarse-to-fine optimization).

        we also (optionally) initialize a learning rate scheduler which
        will reduce the LR on plateau by a factor of .5. To turn this
        behavior off, pass ``scheduler=False``

        optimizer options. each has some default arguments which are
        explained below. with the exception of ``'GD'``, each of these
        can be overwritten by values passed as ``optimizer_kwargs``:
        - 'GD': gradient descent, ``optim.SGD(nesterov=False,
          momentum=0, weight_decay=0)`` (these cannot be modified)
        - 'SGD': stochastic gradient descent, ``optim.SGD(nesterov=True,
          momentum=.8)``
        - 'LBFGS': limited-memory BFGS , ``optim.LBFGS(history_size=10,
          max_iter=4)``
        - 'Adam': Adam, ``optim.Adam(amsgrad=True)``
        - 'AdamW': AdamW, ``optim.AdamW(amsgrad=True)``

        Note that if you modify this function to take extra arguments, make
        sure to modify the line that creates _init_optimizer_kwargs and add it
        there. If you over-write this in a subclass, will also need to update
        _init_optimizer_kwargs to include additional arguments

        Parameters
        ----------
        optimizer : {'GD', 'SGD', 'LBFGS', 'Adam', 'AdamW'}
            the optimizer to initialize.
        lr : float or None
            The learning rate for our optimizer. None is only accepted
            if we're resuming synthesis, in which case we use the last
            learning rate from the previous instance.
        scheduler : bool, optional
            whether to initialize the scheduler or not. If False, the
            learning rate will never decrease. Setting this to True
            seems to improve performance, but it might be useful to turn
            it off in order to better work through what's happening
        clip_grad_norm : bool or float, optional
            If the gradient norm gets too large, the optimization can
            run into problems with numerical overflow. In order to avoid
            that, you can clip the gradient norm to a certain maximum by
            setting this to True or a float (if you set this to False,
            we don't clip the gradient norm). If True, then we use 1,
            which seems reasonable. Otherwise, we use the value set
            here.
        optimizer_kwargs :
            passed to the optimizer's initializer

        """
        # there's a weird scoping issue that happens if we don't copy the
        # dictionary, where it can accidentally persist across instances of the
        # object, which messes all sorts of things up
        optimizer_kwargs = optimizer_kwargs.copy()
        # if lr is None, we're resuming synthesis from earlier, and we
        # want to start with the last learning rate. however, we also
        # want to keep track of the initial learning rate, since we use
        # this for resetting the optimizer during coarse-to-fine
        # optimization. we thus also track the initial_learnig_rate...
        if lr is None:
            lr = self.learning_rate[-1]
            initial_lr = self.learning_rate[0]
        else:
            initial_lr = lr
        if optimizer == 'GD':
            # std gradient descent
            self._optimizer = optim.SGD([self.synthesized_signal], lr=lr, nesterov=False,
                                        momentum=0, weight_decay=0, **optimizer_kwargs)
        elif optimizer == 'SGD':
            for k, v in zip(['nesterov', 'momentum'], [True, .8]):
                if k not in optimizer_kwargs:
                    optimizer_kwargs[k] = v
            self._optimizer = optim.SGD([self.synthesized_signal], lr=lr, **optimizer_kwargs)
        elif optimizer == 'LBFGS':
            for k, v in zip(['history_size', 'max_iter'], [10, 4]):
                if k not in optimizer_kwargs:
                    optimizer_kwargs[k] = v
            self._optimizer = optim.LBFGS([self.synthesized_signal], lr=lr, **optimizer_kwargs)
            warnings.warn('This second order optimization method is more intensive')
        elif optimizer == 'Adam':
            if 'amsgrad' not in optimizer_kwargs:
                optimizer_kwargs['amsgrad'] = True
            self._optimizer = optim.Adam([self.synthesized_signal], lr=lr, **optimizer_kwargs)
        elif optimizer == 'AdamW':
            if 'amsgrad' not in optimizer_kwargs:
                optimizer_kwargs['amsgrad'] = True
            self._optimizer = optim.AdamW([self.synthesized_signal], lr=lr, **optimizer_kwargs)
        else:
            raise Exception("Don't know how to handle optimizer %s!" % optimizer)
        if scheduler:
            self._scheduler = optim.lr_scheduler.ReduceLROnPlateau(self._optimizer, 'min', factor=.5)
        else:
            self._scheduler = None
        if not hasattr(self, '_init_optimizer_kwargs'):
            # this will only happen the first time _init_optimizer gets
            # called, and ensures that we can always re-initilize the
            # optimizer to the same state (mainly used to make sure that
            # the learning rate gets reset when we change target during
            # coarse-to-fine optimization). note that we use the
            # initial_lr here
            init_optimizer_kwargs = {'optimizer': optimizer, 'lr': initial_lr,
                                     'scheduler': scheduler,
                                     'optimizer_kwargs': optimizer_kwargs}
            self._init_optimizer_kwargs = init_optimizer_kwargs
        if clip_grad_norm is True:
            self.clip_grad_norm = 1
        else:
            self.clip_grad_norm = clip_grad_norm

    def _closure(self):
        r"""An abstraction of the gradient calculation, before the optimization step.

        This enables optimization algorithms that perform several
        evaluations of the gradient before taking a step (ie. second
        order methods like LBFGS).

        Additionally, this is where:

        - ``synthesized_representation`` is updated, and thus any modifications
          to the analyze call (e.g., specifying `scale` kwarg for
          coarse-to-fine) should happen

        - ``loss.backward()`` is called

        """
        self._optimizer.zero_grad()
        analyze_kwargs = {}
        if self.coarse_to_fine:
            # if we've reached 'all', we act the same as if
            # coarse_to_fine was False
            if self.scales[0] != 'all':
                analyze_kwargs['scales'] = [self.scales[0]]
                # if 'together', then we also want all the coarser
                # scales
                if self.coarse_to_fine == 'together':
                    analyze_kwargs['scales'] += self.scales_finished
        self.synthesized_representation = self.analyze(self.synthesized_signal, **analyze_kwargs)
        base_rep = self.analyze(self.base_signal, **analyze_kwargs)
        if self.store_progress:
            self.synthesized_representation.retain_grad()

        synthesized_rep = self.synthesized_representation

        loss = self.objective_function(synthesized_rep, base_rep, self.synthesized_signal,
                                       self.base_signal)
        loss.backward(retain_graph=True)

        if self.clip_grad_norm:
            torch.nn.utils.clip_grad_norm_([self.synthesized_signal], self.clip_grad_norm)

        return loss

    def _optimizer_step(self, pbar=None, **kwargs):
        r"""Compute and propagate gradients, then step the optimizer to update synthesized_signal

        Parameters
        ----------
        pbar : tqdm.tqdm or None, optional
            A tqdm progress-bar, which we update with a postfix
            describing the current loss, gradient norm, and learning
            rate (it already tells us which iteration and the time
            elapsed). If None, then we don't display any progress
        kwargs :
            will also display in the progress bar's postfix

        Returns
        -------
        loss : torch.Tensor
            1-element tensor containing the loss on this step
        gradient : torch.Tensor
            1-element tensor containing the gradient on this step
        learning_rate : torch.Tensor
            1-element tensor containing the learning rate on this step
        pixel_change : torch.Tensor
            1-element tensor containing the max pixel change in
            synthesized_signal between this step and the last

        """
        self._last_iter_synthesized_signal = self.synthesized_signal.clone()
        postfix_dict = {}
        if self.coarse_to_fine:
            # the last scale will be 'all', and we never remove
            # it. Otherwise, check to see if it looks like loss has
            # stopped declining and, if so, switch to the next scale
            if (len(self.scales) > 1 and len(self.scales_loss) >= self.loss_change_iter and
                ((self.loss_change_thresh is None) or abs(self.scales_loss[-1] - self.scales_loss[-self.loss_change_iter]) < self.loss_change_thresh) and
                len(self.loss) - self.scales_timing[self.scales[0]][0] >= self.loss_change_iter):
                self.scales_timing[self.scales[0]].append(len(self.loss)-1)
                self.scales_finished.append(self.scales.pop(0))
                self.scales_timing[self.scales[0]].append(len(self.loss))
                # reset scheduler and optimizer.
                self._init_optimizer(**self._init_optimizer_kwargs)
            # we have some extra info to include in the progress bar if
            # we're doing coarse-to-fine
            postfix_dict['current_scale'] = self.scales[0]
        loss = self._optimizer.step(self._closure)
        # we have this here because we want to do the above checking at
        # the beginning of each step, before computing the loss
        # (otherwise there's an error thrown because self.scales[-1] is
        # not the same scale we computed synthesized_representation using)
        if self.coarse_to_fine:
            postfix_dict['current_scale_loss'] = loss.item()
            # and we also want to keep track of this
            self.scales_loss.append(loss.item())
        grad = self.synthesized_signal.grad.detach()
        grad_norm = grad.norm()
        if grad_norm.item() != grad_norm.item():
            raise Exception('found a NaN in the gradients during optimization')

        # optionally step the scheduler
        if self._scheduler is not None:
            self._scheduler.step(loss.item())

        if self.coarse_to_fine and self.scales[0] != 'all':
            with torch.no_grad():
                tmp_im = self.synthesized_signal.detach().clone()
                full_synthesized_rep = self.analyze(tmp_im)
                loss = self.objective_function(full_synthesized_rep, self.base_representation,
                                               self.synthesized_signal, self.base_signal)
        else:
            loss = self.objective_function(self.synthesized_representation, self.base_representation,
                                           self.synthesized_signal, self.base_signal)

        pixel_change = torch.max(torch.abs(self.synthesized_signal - self._last_iter_synthesized_signal))
        # for display purposes, always want loss to be positive
        postfix_dict.update(dict(loss=f"{abs(loss.item()):.04e}",
                                 gradient_norm=f"{grad_norm.item():.04e}",
                                 learning_rate=self._optimizer.param_groups[0]['lr'],
                                 pixel_change=f"{pixel_change:.04e}",
                                 **kwargs))
        # add extra info here if you want it to show up in progress bar
        if pbar is not None:
            pbar.set_postfix(**postfix_dict)
        return loss, grad_norm, self._optimizer.param_groups[0]['lr'], pixel_change

    @abc.abstractmethod
    def save(self, file_path,
             attrs=['base_signal', 'base_representation',
                    'synthesized_signal', 'synthesized_representation']):
=======
    def save(self, file_path: str, attrs: Union[List[str], None] = None):
>>>>>>> d1cfe704
        r"""Save all relevant (non-model) variables in .pt file.

        If you leave attrs as None, we grab vars(self) and exclude 'model'.
        This is probably correct, but the option is provided to override it
        just in case

        Parameters
        ----------
        file_path : str
            The path to save the synthesis object to
        attrs : list or None, optional
            List of strs containing the names of the attributes of this
            object to save. See above for behavior if attrs is None.

        """
        if attrs is None:
            # this copies the attributes dict so we don't actually remove the
            # model attribute in the next line
            attrs = {k: v for k, v in vars(self).items()}
            attrs.pop('model', None)

        save_dict = {}
        for k in attrs:
            if k == 'model':
                warnings.warn("Models can be quite large and they don't change"
                              " over synthesis. Please be sure that you "
                              "actually want to save the model.")
            attr = getattr(self, k)
            # detaching the tensors avoids some headaches like the
            # tensors having extra hooks or the like
            if isinstance(attr, torch.Tensor):
                attr = attr.detach()
            save_dict[k] = attr
        torch.save(save_dict, file_path, pickle_module=dill)

    def load(self, file_path: str,
             map_location: Union[str, None] = None,
             check_attributes: List[str] = [],
             check_loss_functions: List[str] = [],
             **pickle_load_args):
        r"""Load all relevant attributes from a .pt file.

        This should be called by an initialized ``Synthesis`` object -- we will
        ensure that the attributes in the ``check_attributes`` arg all match in
        the current and loaded object.

        Note this operates in place and so doesn't return anything.

        Parameters
        ----------
        file_path :
            The path to load the synthesis object from
        map_location :
            map_location argument to pass to ``torch.load``. If you save
            stuff that was being run on a GPU and are loading onto a
            CPU, you'll need this to make sure everything lines up
            properly. This should be structured like the str you would
            pass to ``torch.device``
        check_attributes :
            List of strings we ensure are identical in the current
            ``Synthesis`` object and the loaded one. Checking the model is
            generally not recommended, since it can be hard to do (checking
            callable objects is hard in Python) -- instead, checking the
            ``base_representation`` should ensure the model hasn't functinoally
            changed.
        check_loss_functions :
            Names of attributes that are loss functions and so must be checked
            specially -- loss functions are callables, and it's very difficult
            to check python callables for equality so, to get around that, we
            instead call the two versions on the same pair of tensors,
            and compare the outputs.

        pickle_load_args :
            any additional kwargs will be added to ``pickle_module.load`` via
            ``torch.load``, see that function's docstring for details.

        """
        tmp_dict = torch.load(file_path, pickle_module=dill,
                              **pickle_load_args)
        for k in check_attributes:
            if not hasattr(self, k):
                raise Exception("All values of `check_attributes` should be "
                                "attributes set at initialization, but got "
                                f"attr {k}!")
            if isinstance(getattr(self, k), torch.Tensor):
                # there are two ways this can fail -- the first is if they're
                # the same shape but different values and the second (in the
                # except block) are if they're different shapes.
                try:
                    if not torch.allclose(getattr(self, k).to(tmp_dict[k].device),
                                          tmp_dict[k]):
                        raise Exception(f"Saved and initialized {k} are "
                                        f"different! Initialized: {getattr(self, k)}"
                                        f", Saved: {tmp_dict[k]}, difference: "
                                        f"{getattr(self, k) - tmp_dict[k]}")
                except RuntimeError:
                    raise Exception(f"Attribute {k} have different shapes in"
                                    " saved and initialized versions! Initialized"
                                    f": {getattr(self, k).shape}, Saved: "
                                    f"{tmp_dict[k].shape}")
            else:
                if getattr(self, k) != tmp_dict[k]:
                    raise Exception(f"Saved and initialized {k} are different!"
                                    f" Self: {getattr(self, k)}, "
                                    f"Saved: {tmp_dict[k]}")
        for k in check_loss_functions:
            # this way, each is a 1x1x64x64 tensor
            tensor_a, tensor_b = torch.rand(2, 1, 1, 64, 64)
            saved_loss = tmp_dict[k](tensor_a, tensor_b)
            init_loss = getattr(self, k)(tensor_a, tensor_b)
            if not torch.allclose(saved_loss, init_loss):
                raise Exception(f"Saved and initialized {k} are "
                                "different! On two random tensors: "
                                f"Initialized: {init_loss}, Saved: "
                                f"{saved_loss}, difference: "
                                f"{init_loss-saved_loss}")
        for k, v in tmp_dict.items():
            setattr(self, k, v)
        self.to(device=map_location)

    @abc.abstractmethod
    def to(self, *args, attrs: List[str] = [], **kwargs):
        r"""Moves and/or casts the parameters and buffers.
        Similar to ``save``, this is an abstract method only because you
        need to define the attributes to call to on.
        
        This can be called as
        .. function:: to(device=None, dtype=None, non_blocking=False)
        .. function:: to(dtype, non_blocking=False)
        .. function:: to(tensor, non_blocking=False)
        Its signature is similar to :meth:`torch.Tensor.to`, but only accepts
        floating point desired :attr:`dtype` s. In addition, this method will
        only cast the floating point parameters and buffers to :attr:`dtype`
        (if given). The integral parameters and buffers will be moved
        :attr:`device`, if that is given, but with dtypes unchanged. When
        :attr:`non_blocking` is set, it tries to convert/move asynchronously
        with respect to the host if possible, e.g., moving CPU Tensors with
        pinned memory to CUDA devices. When calling this method to move tensors
        to a CUDA device, items in ``attrs`` that start with "saved_" will not
        be moved.
        .. note::
            This method modifies the module in-place.
        Args:
            device (:class:`torch.device`): the desired device of the parameters
                and buffers in this module
            dtype (:class:`torch.dtype`): the desired floating point type of
                the floating point parameters and buffers in this module
            tensor (torch.Tensor): Tensor whose dtype and device are the desired
                dtype and device for all parameters and buffers in this module
            attrs (:class:`list`): list of strs containing the attributes of
                this object to move to the specified device/dtype
        Returns:
            Module: self
        """
        try:
            self.model = self.model.to(*args, **kwargs)
        except AttributeError:
            warnings.warn("model has no `to` method, so we leave it as is...")

        device, dtype, non_blocking, memory_format = torch._C._nn._parse_to(*args, **kwargs)

        def move(a, k):
            move_device = None if k.startswith("saved_") else device
            if memory_format is not None and a.dim() == 4:
                return a.to(move_device, dtype, non_blocking,
                            memory_format=memory_format)
            else:
                return a.to(move_device, dtype, non_blocking)

        for k in attrs:
            if hasattr(self, k):
                attr = getattr(self, k)
                if isinstance(attr, torch.Tensor):
                    attr = move(attr, k)
                    if isinstance(getattr(self, k), torch.nn.Parameter):
                        attr = torch.nn.Parameter(attr)
                    setattr(self, k, attr)
                elif isinstance(attr, list):
                    setattr(self, k, [move(a, k) for a in attr])
        return self<|MERGE_RESOLUTION|>--- conflicted
+++ resolved
@@ -16,725 +16,12 @@
 
     """
 
-<<<<<<< HEAD
-    def __init__(self, base_signal, model, loss_function, model_kwargs={}, loss_function_kwargs={}):
-        # this initializes all the attributes that are shared, though
-        # they can be overwritten in the individual __init__() if
-        # necessary
-
-        if not isinstance(base_signal, torch.Tensor):
-            base_signal = torch.tensor(base_signal, dtype=torch.float32)
-        if base_signal.ndim != 4:
-            raise ValueError("Synthesis expect base_signal to be 4d, but it is of shape"
-                             f" {base_signal.shape} instead!")
-        self.base_signal = base_signal
-        self.seed = None
-        self._rep_warning = False
-
-        if loss_function == 'l2_norm' or loss_function is None:
-            loss_function = l2_norm
-        elif loss_function == 'relative_MSE':
-            loss_function = relative_MSE
-        else:
-            if not isinstance(model, torch.nn.Module):
-                warnings.warn("Ignoring custom loss_function for model since it's a metric")
-
-        # we handle models a little differently, so this is here
-        if isinstance(model, torch.nn.Module):
-            self.model = model
-
-            def wrapped_loss_func(synth_rep, ref_rep, synth_img, ref_img):
-                return loss_function(ref_rep=ref_rep, synth_rep=synth_rep, ref_img=ref_img,
-                                     synth_img=synth_img, **loss_function_kwargs)
-            self.loss_function = wrapped_loss_func
-        else:
-            self.model = Identity(model.__name__).to(base_signal.device)
-
-            def wrapped_model(synth_rep, ref_rep, synth_img, ref_img):
-                return model(synth_rep, ref_rep, **model_kwargs)
-            self.loss_function = wrapped_model
-            self._rep_warning = True
-
-        self.base_representation = self.analyze(self.base_signal)
-        self.synthesized_signal = None
-        self.synthesized_representation = None
-        self._optimizer = None
-        self._scheduler = None
-
-        self.loss = []
-        self.gradient = []
-        self.learning_rate = []
-        self.pixel_change = []
-        self._last_iter_synthesized_signal = None
-        self.saved_representation = []
-        self.saved_signal = []
-        self.saved_signal_gradient = []
-        self.saved_representation_gradient = []
-        self.scales_loss = None
-        self.scales = None
-        self.scales_timing = None
-        self.scales_finished = None
-        self.coarse_to_fine = False
-        self.store_progress = None
-
-    def _set_seed(self, seed):
-        """set the seed
-
-        we call both ``torch.manual_seed()`` and ``np.random.seed()``
-
-        we also set the ``self.seed`` attribute
-
-        Parameters
-        ----------
-        seed : int
-            the seed to set
-        """
-        self.seed = seed
-        if seed is not None:
-            # random initialization
-            torch.manual_seed(seed)
-            np.random.seed(seed)
-
-    def _init_synthesized_signal(self, synthesized_signal_data, clamper=RangeClamper((0, 1)),
-                                 clamp_each_iter=True):
-        """initialize the synthesized image
-
-        set the ``self.synthesized_signal`` attribute to be a parameter with
-        the user-supplied data, making sure it's the right shape and
-        calling clamper on it, if set
-
-        also initialize the ``self.synthesized_representation`` attribute
-
-        Parameters
-        ----------
-        synthesized_signal_data : torch.Tensor or array_like
-            the data to use as the first synthesized_signal
-        clamper : Clamper or None, optional
-            will set ``self.clamper`` attribute to this, and if not
-            None, will call ``clamper.clamp`` on synthesized_signal
-        clamp_each_iter : bool, optional
-            If True (and ``clamper`` is not ``None``), we clamp every
-            iteration. If False, we only clamp at the very end, after
-            the last iteration
-        """
-        self.synthesized_signal = torch.nn.Parameter(synthesized_signal_data, requires_grad=True)
-        while self.synthesized_signal.ndimension() < 4:
-            self.synthesized_signal.data = self.synthesized_signal.data.unsqueeze(0)
-        self.clamper = clamper
-        if self.clamper is not None:
-            self.synthesized_signal.data = self.clamper.clamp(self.synthesized_signal.data)
-        self.synthesized_representation = self.analyze(self.synthesized_signal)
-        self.clamp_each_iter = clamp_each_iter
-
-    def _init_ctf_and_randomizer(self, loss_thresh=1e-4, coarse_to_fine=False,
-                                 loss_change_thresh=1e-2, loss_change_iter=50):
-        """initialize stuff related to randomization and coarse-to-fine
-
-        Parameters
-        ----------
-        loss_thresh : float, optional
-            If the loss over the past ``loss_change_iter`` is less than
-            ``loss_thresh``, we stop.
-        coarse_to_fine : { 'together', 'separate', False}, optional
-            If False, don't do coarse-to-fine optimization. Else, there
-            are two options for how to do it:
-            - 'together': start with the coarsest scale, then gradually
-              add each finer scale. this is like blurring the objective
-              function and then gradually adding details and is probably
-              what you want.
-            - 'separate': compute the gradient with respect to each
-              scale separately (ignoring the others), then with respect
-              to all of them at the end.
-            (see above for more details on what's required of the model
-            for this to work).
-        loss_change_thresh : float, optional
-            The threshold below which we consider the loss as unchanging and so
-            should switch scales if `coarse_to_fine is not False`. Ignored
-            otherwise.
-        loss_change_iter : int, optional
-            How many iterations back to check in order to see if the
-            loss has stopped decreasing (for loss_change_thresh).
-
-        """
-        self.loss_thresh = loss_thresh
-        self.loss_change_thresh = loss_change_thresh
-        self.loss_change_iter = int(loss_change_iter)
-        self.coarse_to_fine = coarse_to_fine
-        if coarse_to_fine not in [False, 'separate', 'together']:
-            raise Exception(f"Don't know how to handle value {coarse_to_fine}! Must be one of: "
-                            "False, 'separate', 'together'")
-        if coarse_to_fine:
-            if self.scales is None:
-                # this creates a new object, so we don't modify model.scales
-                self.scales = [i for i in self.model.scales[:-1]]
-                if coarse_to_fine == 'separate':
-                    self.scales += [self.model.scales[-1]]
-                self.scales += ['all']
-                self.scales_timing = dict((k, []) for k in self.scales)
-                self.scales_timing[self.scales[0]].append(0)
-                self.scales_finished = []
-                self.scales_loss = []
-            # else, we're continuing a previous version and want to continue
-        if (loss_change_thresh is not None) and (loss_thresh >= loss_change_thresh):
-            raise Exception("loss_thresh must be strictly less than loss_change_thresh, or things"
-                            " get weird!")
-
-    def _init_store_progress(self, store_progress, save_progress, save_path):
-        """initialize store_progress-related attributes
-
-        sets the ``self.save_progress``, ``self.store_progress``, and
-        ``self.save_path`` attributes, as well as changing
-        ``saved_signal, saved_representation, saved_signal_gradient,
-        saved_representation_gradient`` attibutes all to lists so we can
-        append to them. finally, adds first value to ``saved_signal`` and
-        ``saved_representation``
-
-        Parameters
-        ----------
-        store_progress : bool or int, optional
-            Whether we should store the representation of the metamer
-            and the metamer image in progress on every iteration. If
-            False, we don't save anything. If True, we save every
-            iteration. If an int, we save every ``store_progress``
-            iterations (note then that 0 is the same as False and 1 the
-            same as True). If True or int>0, ``self.saved_signal``
-            contains the stored images, and ``self.saved_representation
-            contains the stored representations.
-        save_progress : bool or int, optional
-            Whether to save the metamer as we go (so that you can check
-            it periodically and so you don't lose everything if you have
-            to kill the job / it dies before it finishes running). If
-            True, we save to ``save_path`` every time we update the
-            saved_representation. We attempt to save with the
-            ``save_model_reduced`` flag set to True. If an int, we save
-            every ``save_progress`` iterations. Note that this can end
-            up actually taking a fair amount of time, especially for
-            large numbers of iterations (and thus, presumably, larger
-            saved history tensors) -- it's therefore recommended that
-            you set this to a relatively large integer (say, one-tenth
-            ``max_iter``) for the purposes of speeding up your
-            synthesis.
-        save_path : str, optional
-            The path to save the synthesis-in-progress to (ignored if
-            ``save_progress`` is False)
-
-        """
-        # python's implicit boolean-ness means we can do this! it will evaluate to False for False
-        # and 0, and True for True and every int >= 1
-        if store_progress is None and self.store_progress is not None:
-            store_progress = self.store_progress
-        if store_progress:
-            if store_progress is True:
-                store_progress = 1
-            # if this is not the first time synthesize is being run for
-            # this metamer object,
-            # saved_signal/saved_representation(_gradient) will be
-            # tensors instead of lists. This converts them back to lists
-            # so we can use append. If it's the first time, they'll be
-            # empty lists and this does nothing
-            self.saved_signal = list(self.saved_signal)
-            self.saved_representation = list(self.saved_representation)
-            self.saved_signal_gradient = list(self.saved_signal_gradient)
-            self.saved_representation_gradient = list(self.saved_representation_gradient)
-            self.saved_signal.append(self.synthesized_signal.clone().to('cpu'))
-            self.saved_representation.append(self.analyze(self.synthesized_signal).to('cpu'))
-        else:
-            if save_progress:
-                raise Exception("Can't save progress if we're not storing it! If save_progress is"
-                                " True, store_progress must be not False")
-        if self.store_progress is not None and store_progress != self.store_progress:
-            # we require store_progress to be the same because otherwise
-            # the subsampling relationship between attrs that are stored
-            # every iteration (loss, gradient, etc) and those that are
-            # stored every store_progress iteration (e.g., saved_signal,
-            # saved_representation) changes partway through and that's
-            # annoying
-            raise Exception("If you've already run synthesize() before, must re-run it with same"
-                            f" store_progress arg. You passed {store_progress} instead of"
-                            f" {self.store_progress} (True is equivalent to 1)")
-        self.store_progress = store_progress
-        self.save_progress = save_progress
-        self.save_path = save_path
-
-    def _check_nan_loss(self, loss):
-        """check if loss is nan and, if so, return True
-
-        This checks if loss is NaN and, if so, updates
-        synthesized_signal/representation to be several iterations ago (so
-        they're meaningful) and then returns True
-
-        Parameters
-        ----------
-        loss : torch.Tensor
-            the loss from the most recent iteration
-
-        Returns
-        -------
-        is_nan : bool
-            True if loss was nan, False otherwise
-
-        """
-        if np.isnan(loss.item()):
-            warnings.warn("Loss is NaN, quitting out! We revert synthesized_signal / synthesized_"
-                          "representation to our last saved values (which means this will "
-                          "throw an IndexError if you're not saving anything)!")
-            # need to use the -2 index because the last one will be
-            # the one full of NaNs. this happens because the loss is
-            # computed before calculating the gradient and updating
-            # synthesized_signal; therefore the iteration where loss is
-            # NaN is the one *after* the iteration where
-            # synthesized_signal (and thus synthesized_representation)
-            # started to have NaN values. this will fail if it hits
-            # a nan before store_progress iterations (because then
-            # saved_signal/saved_representation only has a length of
-            # 1) but in that case, you have more severe problems
-            self.synthesized_signal = torch.nn.Parameter(self.saved_signal[-2])
-            self.synthesized_representation = self.saved_representation[-2]
-            return True
-        return False
-
-    def _clamp_and_store(self, i):
-        """clamp synthesized_signal and store/save, if appropriate
-
-        these all happen together because they all happen ``with
-        torch.no_grad()``
-
-        if it's the right iteration, we update: ``saved_signal,
-        saved_representation, saved_signal_gradient,
-        saved_representation_gradient``
-
-        Parameters
-        ----------
-        i : int
-            the current iteration (0-indexed)
-
-        Returns
-        -------
-        stored : bool
-            True if we stored this iteration, False if not. Note that
-            storing and saving can be separated (if both
-            ``store_progress`` and ``save_progress`` are different
-            integers, for example). This only reflects *storing*, not
-            saving
-
-        """
-        stored = False
-        with torch.no_grad():
-            if self.clamper is not None and self.clamp_each_iter:
-                self.synthesized_signal.data = self.clamper.clamp(self.synthesized_signal.data)
-
-            # i is 0-indexed but in order for the math to work out we want to be checking a
-            # 1-indexed thing against the modulo (e.g., if max_iter=10 and
-            # store_progress=3, then if it's 0-indexed, we'll try to save this four times,
-            # at 0, 3, 6, 9; but we just want to save it three times, at 3, 6, 9)
-            if self.store_progress and ((i+1) % self.store_progress == 0):
-                # want these to always be on cpu, to reduce memory use for GPUs
-                self.saved_signal.append(self.synthesized_signal.clone().to('cpu'))
-                # we do this instead of using
-                # self.synthesized_representation because its size might
-                # change over time (if we're doing coarse-to-fine), and
-                # we want to be able to stack this
-                self.saved_representation.append(self.analyze(self.synthesized_signal).to('cpu'))
-                self.saved_signal_gradient.append(self.synthesized_signal.grad.clone().to('cpu'))
-                self.saved_representation_gradient.append(self.synthesized_representation.grad.clone().to('cpu'))
-                if self.save_progress is True:
-                    self.save(self.save_path)
-                stored = True
-            if type(self.save_progress) == int and ((i+1) % self.save_progress == 0):
-                self.save(self.save_path)
-        return stored
-
-    def _check_for_stabilization(self, i):
-        r"""Check whether the loss has stabilized and, if so, return True
-
-        We check whether the loss has stopped decreasing and return True
-        if so.
-
-        We rely on a handful of attributes to do this, and take the
-        following steps:
-
-        1. Check if we've been synthesizing for at least
-           ``self.loss_change_iter`` iterations.
-
-        2a. If so, check whether the absolute difference between the most
-           recent loss and the loss ``self.loss_change_iter`` iterations
-           ago is less than ``self.loss_thresh``.
-
-        2b. If not, return False
-
-        3a. If so, check whether coarse_to_fine is not False.
-
-        3b. If not, return False
-
-        4a. If so, check whether we're synthesizing with respect to all
-           scales and have been doing so for at least
-           ``self.loss_change_iter`` iterations.
-
-        4b. If not, return True
-
-        5a. If so, return True
-
-        5b. If not, return False
-
-        Parameters
-        ----------
-        i : int
-            the current iteration (0-indexed)
-
-        """
-        if len(self.loss) > self.loss_change_iter:
-            if abs(self.loss[-self.loss_change_iter] - self.loss[-1]) < self.loss_thresh:
-                if self.coarse_to_fine:
-                    # only break out if we've been doing for long enough
-                    if self.scales[0] == 'all' and i - self.scales_timing['all'][0] > self.loss_change_iter:
-                        return True
-                else:
-                    return True
-        return False
-
-    def _finalize_stored_progress(self):
-        """stack the saved_* attributes
-
-        if we were storing progress, stack the ``saved_representation,
-        saved_signal, saved_signal_gradient,
-        saved_representation_gradient`` attributes so they're a single
-        tensor
-
-        we can't stack the gradients if we used coarse-to-fine
-        optimization, because then they'll be different shapes, so we
-        have to keep them as a list
-
-        """
-        if self.clamper is not None:
-            try:
-                # setting the data directly avoids the issue of setting
-                # a non-Parameter tensor where a tensor should be
-                self.synthesized_signal.data = self.clamper.clamp(self.synthesized_signal.data)
-                self.synthesized_representation.data = self.analyze(self.synthesized_signal).data
-            except RuntimeError:
-                # this means that we hit a NaN during optimization and
-                # so self.synthesized_signal is on the cpu (since we're
-                # copying from self.saved_imgae, which is always on the
-                # cpu), whereas the model is on a different device. this
-                # should be the same as self.base_signal.device
-                # (unfortunatley we can't trust that self.model has a
-                # device attribute), and so the following should hopefully work
-                self.synthesized_signal.data = self.clamper.clamp(self.synthesized_signal.data.to(self.base_signal.device))
-                self.synthesized_representation.data = self.analyze(self.synthesized_signal).data
-
-        if self.store_progress:
-            self.saved_representation = torch.stack(self.saved_representation)
-            self.saved_signal = torch.stack(self.saved_signal)
-            self.saved_signal_gradient = torch.stack(self.saved_signal_gradient)
-            # we can't stack the gradients if we used coarse-to-fine
-            # optimization, because then they'll be different shapes, so
-            # we have to keep them as a list
-            try:
-                self.saved_representation_gradient = torch.stack(self.saved_representation_gradient)
-            except RuntimeError:
-                pass
-
-=======
->>>>>>> d1cfe704
     @abc.abstractmethod
     def synthesize(self):
         r"""Synthesize something."""
         pass
 
-<<<<<<< HEAD
-        """
-        return self.loss_function(ref_rep=ref_rep, synth_rep=synth_rep, ref_img=ref_img,
-                                  synth_img=synth_img)
-
-    def representation_error(self, iteration=None, **kwargs):
-        r"""Get the representation error
-
-        This is (synthesized_representation - base_representation). If
-        ``iteration`` is not None, we use
-        ``self.saved_representation[iteration]`` for
-        synthesized_representation
-
-        Any kwargs are passed through to self.analyze when computing the
-        synthesized/base representation.
-
-        Parameters
-        ----------
-        iteration: int or None, optional
-            Which iteration to create the representation ratio for. If
-            None, we use the current ``synthesized_representation``
-
-        Returns
-        -------
-        torch.Tensor
-
-        """
-        if self._rep_warning:
-            warnings.warn("Since at least one of your models is a metric, its representation_error"
-                          " will be meaningless -- it will just show the pixel-by-pixel difference"
-                          ". (Your loss is still meaningful, however, since it's the actual "
-                          "metric)")
-        if iteration is not None:
-            synthesized_rep = self.saved_representation[iteration].to(self.base_representation.device)
-        else:
-            synthesized_rep = self.analyze(self.synthesized_signal, **kwargs)
-        try:
-            rep_error = synthesized_rep - self.base_representation
-        except RuntimeError:
-            # try to use the last scale (if the above failed, it's
-            # because they were different shapes), but only if the user
-            # didn't give us another scale to use
-            if 'scales' not in kwargs.keys():
-                kwargs['scales'] = [self.scales[-1]]
-            rep_error = synthesized_rep - self.analyze(self.base_signal, **kwargs)
-        return rep_error
-
-    def _init_optimizer(self, optimizer, lr, scheduler=True, clip_grad_norm=False,
-                        optimizer_kwargs={}):
-        """Initialize the optimzer and learning rate scheduler
-
-        This gets called at the beginning of synthesize() and can also
-        be called at other moments to make sure we're using the original
-        learning rate (e.g., when moving to a different scale for
-        coarse-to-fine optimization).
-
-        we also (optionally) initialize a learning rate scheduler which
-        will reduce the LR on plateau by a factor of .5. To turn this
-        behavior off, pass ``scheduler=False``
-
-        optimizer options. each has some default arguments which are
-        explained below. with the exception of ``'GD'``, each of these
-        can be overwritten by values passed as ``optimizer_kwargs``:
-        - 'GD': gradient descent, ``optim.SGD(nesterov=False,
-          momentum=0, weight_decay=0)`` (these cannot be modified)
-        - 'SGD': stochastic gradient descent, ``optim.SGD(nesterov=True,
-          momentum=.8)``
-        - 'LBFGS': limited-memory BFGS , ``optim.LBFGS(history_size=10,
-          max_iter=4)``
-        - 'Adam': Adam, ``optim.Adam(amsgrad=True)``
-        - 'AdamW': AdamW, ``optim.AdamW(amsgrad=True)``
-
-        Note that if you modify this function to take extra arguments, make
-        sure to modify the line that creates _init_optimizer_kwargs and add it
-        there. If you over-write this in a subclass, will also need to update
-        _init_optimizer_kwargs to include additional arguments
-
-        Parameters
-        ----------
-        optimizer : {'GD', 'SGD', 'LBFGS', 'Adam', 'AdamW'}
-            the optimizer to initialize.
-        lr : float or None
-            The learning rate for our optimizer. None is only accepted
-            if we're resuming synthesis, in which case we use the last
-            learning rate from the previous instance.
-        scheduler : bool, optional
-            whether to initialize the scheduler or not. If False, the
-            learning rate will never decrease. Setting this to True
-            seems to improve performance, but it might be useful to turn
-            it off in order to better work through what's happening
-        clip_grad_norm : bool or float, optional
-            If the gradient norm gets too large, the optimization can
-            run into problems with numerical overflow. In order to avoid
-            that, you can clip the gradient norm to a certain maximum by
-            setting this to True or a float (if you set this to False,
-            we don't clip the gradient norm). If True, then we use 1,
-            which seems reasonable. Otherwise, we use the value set
-            here.
-        optimizer_kwargs :
-            passed to the optimizer's initializer
-
-        """
-        # there's a weird scoping issue that happens if we don't copy the
-        # dictionary, where it can accidentally persist across instances of the
-        # object, which messes all sorts of things up
-        optimizer_kwargs = optimizer_kwargs.copy()
-        # if lr is None, we're resuming synthesis from earlier, and we
-        # want to start with the last learning rate. however, we also
-        # want to keep track of the initial learning rate, since we use
-        # this for resetting the optimizer during coarse-to-fine
-        # optimization. we thus also track the initial_learnig_rate...
-        if lr is None:
-            lr = self.learning_rate[-1]
-            initial_lr = self.learning_rate[0]
-        else:
-            initial_lr = lr
-        if optimizer == 'GD':
-            # std gradient descent
-            self._optimizer = optim.SGD([self.synthesized_signal], lr=lr, nesterov=False,
-                                        momentum=0, weight_decay=0, **optimizer_kwargs)
-        elif optimizer == 'SGD':
-            for k, v in zip(['nesterov', 'momentum'], [True, .8]):
-                if k not in optimizer_kwargs:
-                    optimizer_kwargs[k] = v
-            self._optimizer = optim.SGD([self.synthesized_signal], lr=lr, **optimizer_kwargs)
-        elif optimizer == 'LBFGS':
-            for k, v in zip(['history_size', 'max_iter'], [10, 4]):
-                if k not in optimizer_kwargs:
-                    optimizer_kwargs[k] = v
-            self._optimizer = optim.LBFGS([self.synthesized_signal], lr=lr, **optimizer_kwargs)
-            warnings.warn('This second order optimization method is more intensive')
-        elif optimizer == 'Adam':
-            if 'amsgrad' not in optimizer_kwargs:
-                optimizer_kwargs['amsgrad'] = True
-            self._optimizer = optim.Adam([self.synthesized_signal], lr=lr, **optimizer_kwargs)
-        elif optimizer == 'AdamW':
-            if 'amsgrad' not in optimizer_kwargs:
-                optimizer_kwargs['amsgrad'] = True
-            self._optimizer = optim.AdamW([self.synthesized_signal], lr=lr, **optimizer_kwargs)
-        else:
-            raise Exception("Don't know how to handle optimizer %s!" % optimizer)
-        if scheduler:
-            self._scheduler = optim.lr_scheduler.ReduceLROnPlateau(self._optimizer, 'min', factor=.5)
-        else:
-            self._scheduler = None
-        if not hasattr(self, '_init_optimizer_kwargs'):
-            # this will only happen the first time _init_optimizer gets
-            # called, and ensures that we can always re-initilize the
-            # optimizer to the same state (mainly used to make sure that
-            # the learning rate gets reset when we change target during
-            # coarse-to-fine optimization). note that we use the
-            # initial_lr here
-            init_optimizer_kwargs = {'optimizer': optimizer, 'lr': initial_lr,
-                                     'scheduler': scheduler,
-                                     'optimizer_kwargs': optimizer_kwargs}
-            self._init_optimizer_kwargs = init_optimizer_kwargs
-        if clip_grad_norm is True:
-            self.clip_grad_norm = 1
-        else:
-            self.clip_grad_norm = clip_grad_norm
-
-    def _closure(self):
-        r"""An abstraction of the gradient calculation, before the optimization step.
-
-        This enables optimization algorithms that perform several
-        evaluations of the gradient before taking a step (ie. second
-        order methods like LBFGS).
-
-        Additionally, this is where:
-
-        - ``synthesized_representation`` is updated, and thus any modifications
-          to the analyze call (e.g., specifying `scale` kwarg for
-          coarse-to-fine) should happen
-
-        - ``loss.backward()`` is called
-
-        """
-        self._optimizer.zero_grad()
-        analyze_kwargs = {}
-        if self.coarse_to_fine:
-            # if we've reached 'all', we act the same as if
-            # coarse_to_fine was False
-            if self.scales[0] != 'all':
-                analyze_kwargs['scales'] = [self.scales[0]]
-                # if 'together', then we also want all the coarser
-                # scales
-                if self.coarse_to_fine == 'together':
-                    analyze_kwargs['scales'] += self.scales_finished
-        self.synthesized_representation = self.analyze(self.synthesized_signal, **analyze_kwargs)
-        base_rep = self.analyze(self.base_signal, **analyze_kwargs)
-        if self.store_progress:
-            self.synthesized_representation.retain_grad()
-
-        synthesized_rep = self.synthesized_representation
-
-        loss = self.objective_function(synthesized_rep, base_rep, self.synthesized_signal,
-                                       self.base_signal)
-        loss.backward(retain_graph=True)
-
-        if self.clip_grad_norm:
-            torch.nn.utils.clip_grad_norm_([self.synthesized_signal], self.clip_grad_norm)
-
-        return loss
-
-    def _optimizer_step(self, pbar=None, **kwargs):
-        r"""Compute and propagate gradients, then step the optimizer to update synthesized_signal
-
-        Parameters
-        ----------
-        pbar : tqdm.tqdm or None, optional
-            A tqdm progress-bar, which we update with a postfix
-            describing the current loss, gradient norm, and learning
-            rate (it already tells us which iteration and the time
-            elapsed). If None, then we don't display any progress
-        kwargs :
-            will also display in the progress bar's postfix
-
-        Returns
-        -------
-        loss : torch.Tensor
-            1-element tensor containing the loss on this step
-        gradient : torch.Tensor
-            1-element tensor containing the gradient on this step
-        learning_rate : torch.Tensor
-            1-element tensor containing the learning rate on this step
-        pixel_change : torch.Tensor
-            1-element tensor containing the max pixel change in
-            synthesized_signal between this step and the last
-
-        """
-        self._last_iter_synthesized_signal = self.synthesized_signal.clone()
-        postfix_dict = {}
-        if self.coarse_to_fine:
-            # the last scale will be 'all', and we never remove
-            # it. Otherwise, check to see if it looks like loss has
-            # stopped declining and, if so, switch to the next scale
-            if (len(self.scales) > 1 and len(self.scales_loss) >= self.loss_change_iter and
-                ((self.loss_change_thresh is None) or abs(self.scales_loss[-1] - self.scales_loss[-self.loss_change_iter]) < self.loss_change_thresh) and
-                len(self.loss) - self.scales_timing[self.scales[0]][0] >= self.loss_change_iter):
-                self.scales_timing[self.scales[0]].append(len(self.loss)-1)
-                self.scales_finished.append(self.scales.pop(0))
-                self.scales_timing[self.scales[0]].append(len(self.loss))
-                # reset scheduler and optimizer.
-                self._init_optimizer(**self._init_optimizer_kwargs)
-            # we have some extra info to include in the progress bar if
-            # we're doing coarse-to-fine
-            postfix_dict['current_scale'] = self.scales[0]
-        loss = self._optimizer.step(self._closure)
-        # we have this here because we want to do the above checking at
-        # the beginning of each step, before computing the loss
-        # (otherwise there's an error thrown because self.scales[-1] is
-        # not the same scale we computed synthesized_representation using)
-        if self.coarse_to_fine:
-            postfix_dict['current_scale_loss'] = loss.item()
-            # and we also want to keep track of this
-            self.scales_loss.append(loss.item())
-        grad = self.synthesized_signal.grad.detach()
-        grad_norm = grad.norm()
-        if grad_norm.item() != grad_norm.item():
-            raise Exception('found a NaN in the gradients during optimization')
-
-        # optionally step the scheduler
-        if self._scheduler is not None:
-            self._scheduler.step(loss.item())
-
-        if self.coarse_to_fine and self.scales[0] != 'all':
-            with torch.no_grad():
-                tmp_im = self.synthesized_signal.detach().clone()
-                full_synthesized_rep = self.analyze(tmp_im)
-                loss = self.objective_function(full_synthesized_rep, self.base_representation,
-                                               self.synthesized_signal, self.base_signal)
-        else:
-            loss = self.objective_function(self.synthesized_representation, self.base_representation,
-                                           self.synthesized_signal, self.base_signal)
-
-        pixel_change = torch.max(torch.abs(self.synthesized_signal - self._last_iter_synthesized_signal))
-        # for display purposes, always want loss to be positive
-        postfix_dict.update(dict(loss=f"{abs(loss.item()):.04e}",
-                                 gradient_norm=f"{grad_norm.item():.04e}",
-                                 learning_rate=self._optimizer.param_groups[0]['lr'],
-                                 pixel_change=f"{pixel_change:.04e}",
-                                 **kwargs))
-        # add extra info here if you want it to show up in progress bar
-        if pbar is not None:
-            pbar.set_postfix(**postfix_dict)
-        return loss, grad_norm, self._optimizer.param_groups[0]['lr'], pixel_change
-
-    @abc.abstractmethod
-    def save(self, file_path,
-             attrs=['base_signal', 'base_representation',
-                    'synthesized_signal', 'synthesized_representation']):
-=======
     def save(self, file_path: str, attrs: Union[List[str], None] = None):
->>>>>>> d1cfe704
         r"""Save all relevant (non-model) variables in .pt file.
 
         If you leave attrs as None, we grab vars(self) and exclude 'model'.
