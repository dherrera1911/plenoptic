--- conflicted
+++ resolved
@@ -215,15 +215,9 @@
 We provide the option to use coarse-to-fine optimization, such that you optimize the different scales separately (starting with the coarsest and then moving progressively finer) and then, at the end, optimizing all of them simultaneously. This was first used in Portilla and Simoncelli, 2000, and can help avoid local optima in image space. Unlike everything else described in this notebook, it will not work for all models. There are two specifications the model must meet (see [Model requirements page](models-coarse-to-fine) for more details):
 
 1. It must have a `scales` attribute that gives the scales in the order they should be optimized.
-<<<<<<< HEAD
-2. Its `forward()` method must accept a `scales` keyword argument, which accpets a list and causes the model to return only the scale(s) included. See {func}`PortillaSimoncelli.forward <plenoptic.simulate.models.portilla_simoncelli.PortillaSimoncelli.forward>` for an example.
+2. Its `forward` method must accept a `scales` keyword argument, which accpets a list and causes the model to return only the scale(s) included. See {func}`PortillaSimoncelli.forward <plenoptic.simulate.models.portilla_simoncelli.PortillaSimoncelli.forward>` for an example.
 
 We can see that the included {class}`PortillaSimoncelli <plenoptic.simulate.models.portilla_simoncelli.PortillaSimoncelli>` model satisfies these constraints, and that the model returns a subset of its output when the `scales` argument is passed to {func}`PortillaSimoncelli.forward <plenoptic.simulate.models.portilla_simoncelli.PortillaSimoncelli.forward>`:
-=======
-2. Its `forward` method must accept a `scales` keyword argument, which accpets a list and causes the model to return only the scale(s) included. See `PortillaSimoncelli.forward` for an example.
-
-We can see that the included {class}`PortillaSimoncelli <plenoptic.simulate.models.portilla_simoncelli.PortillaSimoncelli>` model satisfies these constraints, and that the model returns a subset of its output when the `scales` argument is passed to `forward`
->>>>>>> 3123a3bf
 
 ```{code-cell} ipython3
 # we change images to a texture, which the PS model can do a good job capturing
