--- conflicted
+++ resolved
@@ -105,12 +105,9 @@
 
 
 def batch_fftshift(x):
-<<<<<<< HEAD
-=======
     r"""Shift the zero-frequency component to the center of the spectrum.
     The input x is expected to have real and imaginary parts along the last dimension.
     """
->>>>>>> 298ac0f4
     real, imag = torch.unbind(x, -1)
     for dim in range(1, len(real.size())):
         n_shift = real.size(dim)//2
@@ -126,12 +123,9 @@
 
 
 def batch_ifftshift(x):
-<<<<<<< HEAD
-=======
     r"""The inverse of 'batch_fftshift.
     The input x is expected to have real and imaginary parts along the last dimension.
     """
->>>>>>> 298ac0f4
     real, imag = torch.unbind(x, -1)
     for dim in range(len(real.size()) - 1, 0, -1):
         real = roll_n(real, axis=dim, n=real.size(dim)//2)
@@ -274,10 +268,6 @@
             elif r < inner_radius:
                 mask[i][j] = 1
             else:
-<<<<<<< HEAD
-                mask[i][j] = ( 1 + np.cos( np.pi * ( r - innerRadius ) / ( outerRadius - innerRadius ) ) ) / 2
-=======
                 mask[i][j] = (1 + np.cos(np.pi * (r - inner_radius) / (outer_radius - inner_radius))) / 2
->>>>>>> 298ac0f4
 
     return mask