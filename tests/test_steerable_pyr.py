from contextlib import nullcontext as does_not_raise
from contextlib import suppress
from itertools import product

import numpy as np
import pyrtools as pt
import pytest
import torch

import plenoptic as po
from conftest import DEVICE, IMG_DIR
from plenoptic.tools.data import to_numpy

ALL_SPYRS = (
    [
        f"{h}-{o}-{c}-{d}-{tf}"
        for h, o, c, d, tf in product(
            ["auto", 1, 3, 4, 5],
            [1, 2, 3],
            [True, False],
            [True, False],
            [True, False],
        )
    ]
    + [
        # pyramid with order=0 can only be tight frame if it's not complex
        f"{h}-0-False-{d}-{tf}"
        for h, d, tf in product(
            ["auto", 1, 3, 4, 5],
            [True, False],
            [True, False],
        )
    ]
    + [
        f"{h}-0-True-{d}-False"
        for h, d in product(
            ["auto", 1, 3, 4, 5],
            [True, False],
        )
    ]
)


def check_pyr_coeffs(coeff_1, coeff_2, rtol=1e-3, atol=1e-3):
    """
    function that checks if two sets of pyramid coefficients are the same
    We set an absolute and relative tolerance and the following function checks if
    abs(coeff1-coeff2) <= atol + rtol*abs(coeff1)
    Inputs:
    coeff1: first dictionary of pyramid coefficients
    coeff2: second dictionary of pyramid coefficients
    Both coeffs must obviously have the same number of scales, orientations etc.
    """

    for k in coeff_1:
        if torch.is_tensor(coeff_1[k]):
            coeff_1_np = to_numpy(coeff_1[k].squeeze())
        else:
            coeff_1_np = coeff_1[k]
        if torch.is_tensor(coeff_2[k]):
            coeff_2_np = to_numpy(coeff_2[k].squeeze())
        else:
            coeff_2_np = coeff_2[k]

        np.testing.assert_allclose(coeff_1_np, coeff_2_np, rtol=rtol, atol=atol)


def check_band_energies(coeff_1, coeff_2, rtol=1e-4, atol=1e-4):
    """
    function that checks if the energy in each band of two pyramids are the same.
    We set an absolute and relative tolerance and the function checks for each band if
    abs(coeff_1-coeff_2) <= atol + rtol*abs(coeff_1)
    Args:
    coeff_1: first dictionary of torch tensors corresponding to each band
    coeff_2: second dictionary of torch tensors corresponding to each band
    """

    for i in range(len(coeff_1.items())):
        k1 = list(coeff_1.keys())[i]
        k2 = list(coeff_2.keys())[i]
        band_1 = to_numpy(coeff_1[k1])
        band_2 = to_numpy(coeff_2[k2])
        band_1 = band_1.squeeze()
        band_2 = band_2.squeeze()

        np.testing.assert_allclose(
            np.sum(np.abs(band_1) ** 2),
            np.sum(np.abs(band_2) ** 2),
            rtol=rtol,
            atol=atol,
        )


def check_parseval(im, coeff, rtol=1e-4, atol=0):
    """
    function that checks if the pyramid is parseval, i.e. energy of coeffs is
    the same as the energy in the original image.
    Args:
    input image: image stimulus as torch.Tensor
    coeff: dictionary of torch tensors corresponding to each band
    """
    total_band_energy = 0
    im_energy = np.sum(to_numpy(im) ** 2)
    for k, v in coeff.items():
        band = to_numpy(coeff[k])
        band = band.squeeze()

        total_band_energy += np.sum(np.abs(band) ** 2)

    np.testing.assert_allclose(total_band_energy, im_energy, rtol=rtol, atol=atol)


class TestSteerablePyramid:
    @pytest.fixture(
        scope="class",
        params=[
            f"{im}-{shape}"
            for im in ["einstein", "curie"]
            for shape in [None, 224, "128_1", "128_2"]
        ],
    )
    def img(self, request):
        im, shape = request.param.split("-")
        img = po.load_images(IMG_DIR / "256" / f"{im}.pgm").to(DEVICE)
        if shape == "224":
            img = img[..., :224, :224]
        elif shape == "128_1":
            img = img[..., :128, :]
        elif shape == "128_2":
            img = img[..., :128]
        return img

    @pytest.fixture(
        scope="class",
        params=[f"{shape}" for shape in [None, 224, "128_1", "128_2"]],
    )
    def multichannel_img(self, request):
        shape = request.param
        # use fixture for img and use color_wheel instead.
        img = po.load_images(IMG_DIR / "mixed" / "flowers.jpg", as_gray=False).to(
            DEVICE
        )
        if shape == "224":
            img = img[..., :224, :224]
        elif shape == "128_1":
            img = img[..., :128, :]
        elif shape == "128_2":
            img = img[..., :128]
        return img

    # WARNING: because this fixture requires the img fixture above, it should
    # only be used in tests that also use the img fixture. That is, tests where
    # you want to test both the einstein and curie images, as well as the
    # different sizes. Otherwise, this will generate a bunch of tests that use
    # the spyr with those strange shapes
    @pytest.fixture(scope="class")
    def spyr(self, img, request):
        height, order, is_complex, downsample, tightframe = request.param.split("-")

        with suppress(ValueError):
            # then height = 'auto' and that's fine
            height = int(height)
        # need to use eval to get from 'False' (string) to False (bool);
        # bool('False') == True, annoyingly enough
        pyr = po.simul.SteerablePyramidFreq(
            img.shape[-2:],
            height,
            int(order),
            is_complex=eval(is_complex),
            downsample=eval(downsample),
            tight_frame=eval(tightframe),
        )
        pyr.to(DEVICE)
        return pyr

    @pytest.fixture(scope="class")
    def spyr_multi(self, multichannel_img, request):
        height, order, is_complex, downsample, tightframe = request.param.split("-")

        with suppress(ValueError):
            # then height = 'auto' and that's fine
            height = int(height)
        # need to use eval to get from 'False' (string) to False (bool);
        # bool('False') == True, annoyingly enough
        pyr = po.simul.SteerablePyramidFreq(
            multichannel_img.shape[-2:],
            height,
            int(order),
            is_complex=eval(is_complex),
            downsample=eval(downsample),
            tight_frame=eval(tightframe),
        )
        pyr.to(DEVICE)
        return pyr

    # can't use one of the spyr fixtures here because we need to instantiate separately
    # for each of these shapes
    @pytest.mark.parametrize("height", ["auto", 1, 3, 4, 5])
    @pytest.mark.parametrize("order", [0, 1, 2, 3])
    @pytest.mark.parametrize("is_complex", [True, False])
    @pytest.mark.parametrize(
        "im_shape",
        [None, (255, 255), (256, 128), (128, 256), (255, 256), (256, 255)],
    )
    def test_pyramid(self, basic_stim, height, order, is_complex, im_shape):
        if im_shape is not None:
            basic_stim = basic_stim[..., : im_shape[0], : im_shape[1]]
        expectation = does_not_raise()
        if (order == 0 and is_complex) or (
            im_shape is not None and any([im_shape[0] % 2, im_shape[1] % 2])
        ):
            expectation = pytest.warns(
                Warning, match="Reconstruction will not be perfect"
            )
        with expectation:
            spc = po.simul.SteerablePyramidFreq(
                basic_stim.shape[-2:],
                height=height,
                order=order,
                is_complex=is_complex,
            ).to(DEVICE)
        spc(basic_stim)

    @pytest.mark.parametrize(
        "spyr",
        [
            f"{h}-{o}-{c}-{d}-True"
            for h, o, c, d in product(
                ["auto", 1, 2, 3], [1, 2, 3], [True, False], [True, False]
            )
        ]
        + [
            # pyramid with order=0 can only be tight frame if it's not complex
            f"{h}-0-False-{d}-True"
            for h, d in product(["auto", 1, 2, 3], [True, False])
        ],
        indirect=True,
    )
    def test_tight_frame(self, img, spyr):
        pyr_coeffs = spyr.forward(img)
        check_parseval(img, pyr_coeffs)

    @pytest.mark.parametrize("height", ["auto", 1, 2, 3])
    @pytest.mark.parametrize("downsample", [True, False])
    def test_not_tight_frame(self, height, downsample):
        with pytest.raises(ValueError, match="cannot be tight-frame"):
            po.simul.SteerablePyramidFreq(
                (256, 256),
                height,
                0,
                is_complex=True,
                downsample=downsample,
                tight_frame=True,
            )

    @pytest.mark.parametrize(
        "spyr",
        [
            f"{h}-{o}-{c}-True-{t}"
            for h, o, c, t in product(
                [3, 4, 5], [1, 2, 3], [True, False], [True, False]
            )
        ]
        + [
            # pyramid with order=0 can only be tight frame if it's not complex
            f"{h}-0-False-True-{t}"
            for h, t in product([3, 4, 5], [True, False])
        ]
        + [
            # pyramid with order=0 can only be tight frame if it's not complex
            f"{h}-0-True-True-False"
            for h in [3, 4, 5]
        ],
        indirect=True,
    )
    def test_not_downsample(self, img, spyr):
        pyr_coeffs = spyr.forward(img)
        # need to add 1 because our heights are 0-indexed (i.e., the lowest
        # height has k[0]==0)
        height = max([k[0] for k in pyr_coeffs if isinstance(k[0], int)]) + 1
        # couldn't come up with a way to get this with fixtures, so we
        # instantiate it each time.
        spyr_not_downsample = po.simul.SteerablePyramidFreq(
            img.shape[-2:],
            height,
            spyr.order,
            is_complex=spyr.is_complex,
            downsample=False,
            tight_frame=spyr.tight_frame,
        )
        spyr_not_downsample.to(DEVICE)
        pyr_coeffs_nd = spyr_not_downsample.forward(img)
        check_band_energies(pyr_coeffs, pyr_coeffs_nd)

    @pytest.mark.parametrize(
        "scales",
        [
            [0],
            [1],
            [0, 1, 2],
            [2],
            None,
            ["residual_highpass", "residual_lowpass"],
            ["residual_highpass", 0, 1, "residual_lowpass"],
        ],
    )
    @pytest.mark.parametrize(
        "spyr",
        [
            f"{h}-{o}-{c}-False-False"
            for h, o, c in product([3, 4, 5], [0, 1, 2, 3], [True, False])
        ],
        indirect=True,
    )
    def test_pyr_to_tensor(self, img, spyr, scales, rtol=1e-12, atol=1e-12):
        pyr_coeff_dict = spyr.forward(img, scales=scales)
        split_complex = [True, False] if spyr.is_complex else [False]

        for val in split_complex:
            pyr_tensor, pyr_info = spyr.convert_pyr_to_tensor(
                pyr_coeff_dict, split_complex=val
            )
            pyr_coeff_dict2 = spyr.convert_tensor_to_pyr(pyr_tensor, *pyr_info)
            check_pyr_coeffs(pyr_coeff_dict, pyr_coeff_dict2, rtol, atol)

    @pytest.mark.parametrize(
        "spyr",
        [
            f"{h}-{o}-{c}-True-False"
            for h, o, c in product([3, 4, 5], [0, 1, 2, 3], [True, False])
        ],
        indirect=True,
    )
    def test_torch_vs_numpy_pyr(self, img, spyr):
        torch_spc = spyr.forward(img)
        # need to add 1 because our heights are 0-indexed (i.e., the lowest
        # height has k[0]==0)
        height = max([k[0] for k in torch_spc if isinstance(k[0], int)]) + 1
        pyrtools_sp = pt.pyramids.SteerablePyramidFreq(
            to_numpy(img.squeeze()),
            height=height,
            order=spyr.order,
            is_complex=spyr.is_complex,
        )
        pyrtools_spc = pyrtools_sp.pyr_coeffs
        check_pyr_coeffs(pyrtools_spc, torch_spc)

    @pytest.mark.parametrize(
        "spyr",
        ALL_SPYRS,
        indirect=True,
    )
    def test_complete_recon(self, img, spyr):
        pyr_coeffs = spyr.forward(img)
        recon = to_numpy(spyr.recon_pyr(pyr_coeffs))
        # reconstruction is bad in this context
        if spyr.order == 0 and spyr.is_complex:
            np.testing.assert_allclose(recon, to_numpy(img), atol=5e-1, rtol=1e-1)
        else:
            np.testing.assert_allclose(recon, to_numpy(img), rtol=1e-4, atol=1e-4)

    @pytest.mark.parametrize(
        "spyr_multi",
        ALL_SPYRS,
        indirect=True,
    )
    def test_complete_recon_multi(self, multichannel_img, spyr_multi):
        pyr_coeffs = spyr_multi.forward(multichannel_img)
        recon = to_numpy(spyr_multi.recon_pyr(pyr_coeffs))
        # reconstruction is bad in this context
        if spyr_multi.order == 0 and spyr_multi.is_complex:
            np.testing.assert_allclose(
                recon, to_numpy(multichannel_img), atol=5e-1, rtol=1e-1
            )
        else:
            np.testing.assert_allclose(
                recon, to_numpy(multichannel_img), rtol=1e-4, atol=1e-4
            )

    @pytest.mark.parametrize(
        "spyr",
        [
            f"{h}-{o}-{c}-{d}-{tf}"
            for h, o, c, d, tf in product(
                ["auto"], [3], [True, False], [True, False], [True, False]
            )
        ],
        indirect=True,
    )
    def test_partial_recon(self, img, spyr):
        pyr_coeffs = spyr.forward(img)
        # need to add 1 because our heights are 0-indexed (i.e., the lowest
        # height has k[0]==0)
        height = max([k[0] for k in pyr_coeffs if isinstance(k[0], int)]) + 1
        pt_spyr = pt.pyramids.SteerablePyramidFreq(
            to_numpy(img.squeeze()),
            height=height,
            order=spyr.order,
            is_complex=spyr.is_complex,
        )
        recon_levels = [[0], [1, 3], [1, 3, 4]]
        recon_bands = [[1], [1, 3]]
        for levels, bands in product(["all"] + recon_levels, ["all"] + recon_bands):
            po_recon = to_numpy(spyr.recon_pyr(pyr_coeffs, levels, bands).squeeze())
            pt_recon = pt_spyr.recon_pyr(levels, bands)
            np.testing.assert_allclose(po_recon, pt_recon, rtol=1e-4, atol=1e-4)

    @pytest.mark.parametrize(
        "spyr",
        [
            f"{h}-{o}-{c}-True-False"
            for h, o, c in product(["auto", 1, 3, 4], [0, 1, 2, 3], [True, False])
        ],
        indirect=True,
    )
    def test_recon_match_pyrtools(self, img, spyr, rtol=1e-6, atol=1e-6):
        # this should fail if and only if test_complete_recon does, but
        # may as well include it just in case
        pyr_coeffs = spyr.forward(img)
        # need to add 1 because our heights are 0-indexed (i.e., the lowest
        # height has k[0]==0)
        height = max([k[0] for k in pyr_coeffs if isinstance(k[0], int)]) + 1
        pt_pyr = pt.pyramids.SteerablePyramidFreq(
            to_numpy(img.squeeze()),
            height=height,
            order=spyr.order,
            is_complex=spyr.is_complex,
        )
        po_recon = po.to_numpy(spyr.recon_pyr(pyr_coeffs).squeeze())
        pt_recon = pt_pyr.recon_pyr()
        np.testing.assert_allclose(po_recon, pt_recon, rtol=rtol, atol=atol)

    @pytest.mark.parametrize(
        "scales",
        [
            [0],
            [4],
            [0, 1, 2],
            [0, 3, 4],
            ["residual_highpass", "residual_lowpass"],
            ["residual_highpass", 0, 1, "residual_lowpass"],
        ],
    )
    @pytest.mark.parametrize(
        "spyr",
        [f"auto-3-{c}-{d}-False" for c, d in product([True, False], [True, False])],
        indirect=True,
    )
    def test_scales_arg(self, img, spyr, scales):
        pyr_coeffs = spyr.forward(img)
        reduced_pyr_coeffs = spyr.forward(img, scales)
        for k, v in reduced_pyr_coeffs.items():
            if (v != pyr_coeffs[k]).any():
                raise Exception(
                    "Reduced pyr_coeffs should be same as original, but at"
                    f" least key {k} is not"
                )

        # recon_pyr should always fail
        with pytest.raises(Exception):
            spyr.recon_pyr()
        with pytest.raises(Exception):
            spyr.recon_pyr(scales)

<<<<<<< HEAD
    @pytest.mark.parametrize("order", range(-1, 17))
=======
    @pytest.mark.parametrize("height", range(-1, 8))
    def test_height_values(self, img, height):
        if height < 0:
            expectation = pytest.raises(
                ValueError, match="Height must be a non-negative int"
            )
        elif height > np.log2(min(img.shape[-2:])) - 2:
            expectation = pytest.raises(
                ValueError, match="Cannot build pyramid higher than"
            )
        else:
            expectation = does_not_raise()
        with expectation:
            pyr = po.simul.SteerablePyramidFreq(img.shape[-2:], height=height).to(
                DEVICE
            )
            pyr(img)

    @pytest.mark.parametrize("order", range(17))
>>>>>>> bf1095b1
    def test_order_values(self, img, order):
        if order in [-1, 16]:
            expectation = pytest.raises(
                ValueError, match="order must be an integer in the range"
            )
        else:
            expectation = does_not_raise()
        with expectation:
            pyr = po.simul.SteerablePyramidFreq(img.shape[-2:], order=order).to(DEVICE)
            pyr(img)

    @pytest.mark.parametrize("order", range(0, 16))
    def test_buffers(self, order):
        pyr = po.simul.SteerablePyramidFreq((256, 256), order=order)
        buffers = [k for k, _ in pyr.named_buffers()]
        names = ["lo0mask", "hi0mask"]
        for s in range(pyr.num_scales):
            names.extend(
                [
                    f"_himasks_scale_{s}",
                    f"_lomasks_scale_{s}",
                    f"_anglemasks_scale_{s}",
                    f"_anglemasks_recon_scale_{s}",
                ]
            )
        assert len(buffers) == len(
            names
        ), "pyramid doesn't have the right number of buffers!"
        assert set(buffers) == set(names), "pyramid doesn't have the right buffers!"<|MERGE_RESOLUTION|>--- conflicted
+++ resolved
@@ -462,9 +462,6 @@
         with pytest.raises(Exception):
             spyr.recon_pyr(scales)
 
-<<<<<<< HEAD
-    @pytest.mark.parametrize("order", range(-1, 17))
-=======
     @pytest.mark.parametrize("height", range(-1, 8))
     def test_height_values(self, img, height):
         if height < 0:
@@ -483,8 +480,7 @@
             )
             pyr(img)
 
-    @pytest.mark.parametrize("order", range(17))
->>>>>>> bf1095b1
+    @pytest.mark.parametrize("order", range(-1, 17))
     def test_order_values(self, img, order):
         if order in [-1, 16]:
             expectation = pytest.raises(
