[project]
name = "plenoptic"
dynamic = ["version"]
authors = [{name="Plenoptic authors"}]
description = "Python library for model-based stimulus synthesis."
readme = "README.md"
requires-python = ">=3.10"
classifiers = [
    "Development Status :: 5 - Production/Stable",
    "Programming Language :: Python :: 3.10",
    "Programming Language :: Python :: 3.11",
    "Programming Language :: Python :: 3.12",
    "License :: OSI Approved :: MIT License",
    "Intended Audience :: Science/Research",
]
keywords = ['neuroscience', 'pytorch', 'visual information processing', 'machine learning', 'explainability', 'computational models']

dependencies = [
    "numpy>=1.1",
    "torch>=1.8,!=1.12.0",
    "pyrtools>=1.0.1",
    "scipy>=1.0",
    "matplotlib>=3.3",
    "tqdm>=4.29",
    "imageio>=2.5",
    "scikit-image>=0.15.0",
    "einops>=0.3.0",
    "importlib-resources>=6.0",
    "Deprecated",
]

[build-system]
requires = ["setuptools", "setuptools-scm[toml]"]
build-backend = "setuptools.build_meta"

[project.optional-dependencies]
docs = [
     'sphinx<8.2',
     # fix sphinx 7 incompatibility issue
     'sphinx_rtd_theme>=1.3.0rc1',
     'numpydoc',
     'nbsphinx',
     'nbsphinx_link',
     'sphinxcontrib-apidoc',
     'sphinx-autodoc-typehints',
     # because of this issue:
     # https://nbsphinx.readthedocs.io/en/0.6.0/installation.html#Pygments-Lexer-for-Syntax-Highlighting
     'ipython',
     'sphinx-copybutton',
     'docutils>=0.18.1,<0.21',
     "myst-parser",
     "sphinxcontrib-bibtex",
     "sphinx-design",
]

dev = [
    "pytest>=5.1.2",
    'pytest-cov',
    'pytest-xdist',
    "pooch>=1.2.0",
    "ruff>=0.6.8",
]

nb = [
    'jupyter',
    'ipywidgets',
    'nbclient>=0.5.5',
    "torchvision>=0.3",
    "pooch>=1.2.0",
]

[project.urls]
"Homepage" = "https://github.com/plenoptic-org/plenoptic"
"Documentation" = "https://docs.plenoptic.org"
"Download" = "https://zenodo.org/doi/10.5281/zenodo.10151130"

[tool.setuptools.packages.find]
where = ["src"]

[tool.setuptools_scm]
version_scheme = 'python-simplified-semver'
local_scheme = 'no-local-version'

[tool.pytest.ini_options]
addopts = "--cov=plenoptic --cov-append -n auto --cov-report term"
testpaths = ["tests"]
doctest_optionflags = "NORMALIZE_WHITESPACE NUMBER"

# ignore a bunch of common plenoptic-generated warnings, and raise errors
# otherwise. this way we can actually stay on top of deprecations etc. Per docs
# (https://docs.pytest.org/en/stable/how-to/capture-warnings.html#controlling-warnings):
# "When a warning matches more than one option in the list, the action for the
# last matching option is performed."
filterwarnings = [
    "error",
<<<<<<< HEAD
    "ignore:Call to deprecated function .* gaussian1d:DeprecationWarning",
    "ignore:Loss has converged:UserWarning",
    "ignore:Image range falls outside:UserWarning",
    "ignore:SSIM was designed for grayscale images:UserWarning",
    "ignore:Looks like representation is image-like, haven't:UserWarning",
    "ignore:Randomized SVD complete!:UserWarning",
    "ignore:You will need to call setup:UserWarning",
    "ignore:Validating whether model can work with coarse-to-fine:UserWarning",
=======
    # we raise this warning, remove when gaussian1d is removed
    "ignore:Call to deprecated function .* gaussian1d:DeprecationWarning",
>>>>>>> 3cfc1270
    # pooch issue with python>=3.12, fixed in
    # https://github.com/fatiando/pooch/pull/458 but not in release as of April
    # 2025.
    "ignore:Python 3.14 will, by default, filter extracted tar archives:DeprecationWarning",
]

[tool.ruff]
extend-include = ["*.ipynb"]
src = ["src", "tests", "examples"]
# Exclude a variety of commonly ignored directories.
exclude = []

# Set the maximum line length (same as Black)
line-length = 88

indent-width = 4 # same as Black

[tool.ruff.format]
# Like Black, use double quotes for strings.
quote-style = "double"

# Like Black, indent with spaces, rather than tabs.
indent-style = "space"

# Like Black, respect magic trailing commas.
skip-magic-trailing-comma = false

# Like Black, automatically detect the appropriate line ending.
line-ending = "auto"

[tool.ruff.lint]
select = [
    # pycodestyle
    "E",
    # Pyflakes: basic static analysis for common errors like undefined names
    # and missing imports.
    "F",
    # pyupgrade
    "UP",
    # flake8-simplify
    "SIM",
    # isort
    "I",
    # in particular, this looks for invalid escape sequences (has been an issue
    # for regex strings used in tests)
    "W"
]
ignore = []<|MERGE_RESOLUTION|>--- conflicted
+++ resolved
@@ -93,19 +93,8 @@
 # last matching option is performed."
 filterwarnings = [
     "error",
-<<<<<<< HEAD
-    "ignore:Call to deprecated function .* gaussian1d:DeprecationWarning",
-    "ignore:Loss has converged:UserWarning",
-    "ignore:Image range falls outside:UserWarning",
-    "ignore:SSIM was designed for grayscale images:UserWarning",
-    "ignore:Looks like representation is image-like, haven't:UserWarning",
-    "ignore:Randomized SVD complete!:UserWarning",
-    "ignore:You will need to call setup:UserWarning",
-    "ignore:Validating whether model can work with coarse-to-fine:UserWarning",
-=======
     # we raise this warning, remove when gaussian1d is removed
     "ignore:Call to deprecated function .* gaussian1d:DeprecationWarning",
->>>>>>> 3cfc1270
     # pooch issue with python>=3.12, fixed in
     # https://github.com/fatiando/pooch/pull/458 but not in release as of April
     # 2025.
