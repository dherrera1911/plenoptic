from math import pi
<<<<<<< HEAD

import plenoptic as po
import pytest
import torch
from numpy.random import randint

from conftest import DEVICE
=======
import numpy as np
import scipy.ndimage
import plenoptic as po
import os.path as op
import pytest
import torch
from numpy.random import randint
from contextlib import nullcontext as does_not_raise
from conftest import DEVICE, DATA_DIR


class TestData(object):

    def test_load_images_fail(self):
        with pytest.raises(ValueError, match='All images must be the same shape'):
            po.load_images([op.join(DATA_DIR, '256', 'einstein.pgm'),
                            op.join(DATA_DIR, '512', 'bubbles.png')])
>>>>>>> 2d7de8e0


class TestSignal(object):

    def test_polar_amplitude_zero(self):
        a = torch.rand(10, device=DEVICE) * -1
        b = po.tools.rescale(torch.randn(10, device=DEVICE), -pi / 2, pi / 2)

        with pytest.raises(ValueError) as _:
            _, _ = po.tools.polar_to_rectangular(a, b)

    def test_coordinate_identity_transform_rectangular(self):
        dims = (10, 5, 256, 256)
        x = torch.randn(dims, device=DEVICE)
        y = torch.randn(dims, device=DEVICE)

        z = po.tools.polar_to_rectangular(*po.tools.rectangular_to_polar(torch.complex(x, y)))

        assert torch.norm(x - z.real) < 1e-3
        assert torch.norm(y - z.imag) < 1e-3

    def test_coordinate_identity_transform_polar(self):
        dims = (10, 5, 256, 256)

        # ensure vec len a is non-zero by adding .1 and then re-normalizing
        a = torch.rand(dims, device=DEVICE) + 0.1
        a = a / a.max()
        b = po.tools.rescale(torch.randn(dims, device=DEVICE), -pi / 2, pi / 2)

        A, B = po.tools.rectangular_to_polar(po.tools.polar_to_rectangular(a, b))

        assert torch.norm(a - A) < 1e-3
        assert torch.norm(b - B) < 1e-3

    @pytest.mark.parametrize("n", range(1, 15))
    def test_autocorr(self, n):
        x = po.tools.make_synthetic_stimuli().to(DEVICE)
        x_centered = x - x.mean((2, 3), keepdim=True)
        a = po.tools.autocorr(x_centered, n_shifts=n)

        # import matplotlib.pyplot as plt
        # po.imshow(a, zoom=4)
        # plt.show()

        # autocorr with zero delay is variance
        assert (torch.abs(
                torch.var(x, dim=(2, 3)) - a[..., n//2, n//2])
                < 1e-5).all()

        # autocorr can be computed in signal domain directly with roll
        h = randint(-(n//2), ((n+1)//2))
<<<<<<< HEAD
        assert (torch.abs(
                (x_centered * torch.roll(x_centered, h, dims=2)).sum((2, 3))
                / (x.shape[-2]*x.shape[-1])
                - a[..., n//2+h, n//2])
                < 1e-5).all()

        w = randint(-(n//2), ((n+1)//2))
        assert (torch.abs(
                (x_centered * torch.roll(x_centered, w, dims=3)).sum((2, 3))
                / (x.shape[-2]*x.shape[-1])
                - a[..., n//2, n//2+w])
=======
        assert (torch.abs(
                (x_centered * torch.roll(x_centered, h, dims=2)).sum((2, 3))
                / (x.shape[-2]*x.shape[-1])
                - a[..., n//2+h, n//2])
>>>>>>> 2d7de8e0
                < 1e-5).all()

        w = randint(-(n//2), ((n+1)//2))
        assert (torch.abs(
                (x_centered * torch.roll(x_centered, w, dims=3)).sum((2, 3))
                / (x.shape[-2]*x.shape[-1])
                - a[..., n//2, n//2+w])
                < 1e-5).all()
    
    @pytest.mark.parametrize('size_A', [1, 3])
    @pytest.mark.parametrize('size_B', [1, 2, 3])
    def test_add_noise(self, einstein_img, size_A, size_B):
        A = einstein_img.repeat(size_A, 1, 1, 1)
        B = size_B * [4]
        if size_A != size_B and size_A != 1 and size_B != 1:
            with pytest.raises(Exception):
                po.tools.add_noise(A, B)
        else:
            assert po.tools.add_noise(A, B).shape[0] == max(size_A, size_B)


class TestStats(object):

    def test_stats(self):
        torch.manual_seed(0)
        B, D = 32, 512
        x = torch.randn(B, D)
        m = torch.mean(x, dim=1, keepdim=True)
        v = po.tools.variance(x, mean=m, dim=1, keepdim=True)
        assert (torch.abs(v - torch.var(x, dim=1, keepdim=True, unbiased=False)
                          ) < 1e-5).all()
        s = po.tools.skew(x, mean=m, var=v, dim=1)
        k = po.tools.kurtosis(x, mean=m, var=v, dim=1)
        assert torch.abs(k.mean() - 3) < 1e-1

        k = po.tools.kurtosis(torch.rand(B, D), dim=1)
        assert k.mean() < 3

        scale = 2
        exp_samples1 = -scale * torch.log(torch.rand(B, D))
        exp_samples2 = -scale * torch.log(torch.rand(B, D))
        lap_samples = exp_samples1 - exp_samples2
        k = po.tools.kurtosis(lap_samples, dim=1)
        assert k.mean() > 3


class TestDownsampleUpsample(object):

    @pytest.mark.parametrize('odd', [0, 1])
    @pytest.mark.parametrize('size', [9, 10, 11, 12])
    def test_filter(self, odd, size):
        img = torch.zeros([1, 1, 24 + odd, 25], device=DEVICE, dtype=torch.float32)
        img[0, 0, 12, 12] = 1
        filt = np.zeros([size, size + 1])
        filt[5, 5] = 1
        filt = scipy.ndimage.gaussian_filter(filt, sigma=1)
        filt = torch.tensor(filt, dtype=torch.float32, device=DEVICE)
        img_down = po.tools.correlate_downsample(img, filt=filt)
        img_up = po.tools.upsample_convolve(img_down, odd=(odd, 1), filt=filt)
        assert np.unravel_index(img_up.cpu().numpy().argmax(), img_up.shape) == (0, 0, 12, 12)

        img_down = po.tools.blur_downsample(img)
        img_up = po.tools.upsample_blur(img_down, odd=(odd, 1))
        assert np.unravel_index(img_up.cpu().numpy().argmax(), img_up.shape) == (0, 0, 12, 12)

    def test_multichannel(self):
        img = torch.randn([10, 3, 24, 25], device=DEVICE, dtype=torch.float32)
        filt = torch.randn([5, 5], device=DEVICE, dtype=torch.float32)
        img_down = po.tools.correlate_downsample(img, filt=filt)
        img_up = po.tools.upsample_convolve(img_down, odd=(0, 1), filt=filt)
        assert img_up.shape == img.shape

        img_down = po.tools.blur_downsample(img)
        img_up = po.tools.upsample_blur(img_down, odd=(0, 1))
        assert img_up.shape == img.shape


class TestValidate(object):

    # https://docs.pytest.org/en/4.6.x/example/parametrize.html#parametrizing-conditional-raising
    @pytest.mark.parametrize('shape,expectation', [
        ((1, 1, 16, 16), does_not_raise()),
        ((1, 3, 16, 16), does_not_raise()),
        ((2, 1, 16, 16), does_not_raise()),
        ((2, 3, 16, 16), does_not_raise()),
        ((1, 1, 1, 16, 16), pytest.raises(ValueError, match="input_tensor must be torch.Size")),
        ((1, 16, 16), pytest.raises(ValueError, match="input_tensor must be torch.Size")),
        ((16, 16), pytest.raises(ValueError, match="input_tensor must be torch.Size")),
    ])
    def test_input_shape(self, shape, expectation):
        img = torch.rand(*shape)
        with expectation:
            po.tools.validate.validate_input(img)

    def test_input_no_batch(self):
        img = torch.rand(2, 1, 16, 16)
        with pytest.raises(ValueError, match="input_tensor batch dimension must be 1"):
            po.tools.validate.validate_input(img, no_batch=True)

    @pytest.mark.parametrize('minmax,expectation', [
        ('min',pytest.raises(ValueError, match="input_tensor range must lie within")),
        ('max',pytest.raises(ValueError, match="input_tensor range must lie within")),
        ('range',pytest.raises(ValueError, match=r"allowed_range\[0\] must be strictly less")),
    ])
    def test_input_allowed_range(self, minmax, expectation):
        img = torch.rand(1, 1, 16, 16)
        allowed_range = (0, 1)
        if minmax == 'min':
            img -= 1
        elif minmax == 'max':
            img += 1
        elif minmax == 'range':
            allowed_range = (1, 0)
        with expectation:
            po.tools.validate.validate_input(img, allowed_range=allowed_range)

    @pytest.mark.parametrize('model', ['frontend.OnOff'], indirect=True)
    def test_model_learnable(self, model):
        with pytest.raises(ValueError, match="model adds gradient to input"):
            po.tools.validate.validate_model(model, device=DEVICE)

    def test_model_numpy_comp(self):
        class TestModel(torch.nn.Module):
            def __init__(self):
                super().__init__()
            def forward(self, img):
                return np.fft.fft(img)

        model = TestModel()
        with pytest.raises(ValueError, match="model does not return a torch.Tensor object"):
            # don't pass device here because the model just uses numpy, which
            # only works on cpu
            po.tools.validate.validate_model(model)

    def test_model_detach(self):
        class TestModel(torch.nn.Module):
            def __init__(self):
                super().__init__()
            def forward(self, img):
                return img.detach()

        model = TestModel()
        with pytest.raises(ValueError, match="model strips gradient from input"):
            po.tools.validate.validate_model(model, device=DEVICE)

    def test_model_numpy_and_back(self):
        class TestModel(torch.nn.Module):
            def __init__(self):
                super().__init__()
            def forward(self, img):
                return torch.from_numpy(np.fft.fft(img))

        model = TestModel()
        with pytest.raises(ValueError, match="model tries to cast the input into something other"):
            # don't pass device here because the model just uses numpy, which
            # only works on cpu
            po.tools.validate.validate_model(model)

    def test_model_precision(self):
        class TestModel(torch.nn.Module):
            def __init__(self):
                super().__init__()
            def forward(self, img):
                return img.to(torch.float16)

        model = TestModel()
        with pytest.raises(TypeError, match="model changes precision of input"):
            po.tools.validate.validate_model(model, device=DEVICE)

    @pytest.mark.parametrize('direction', ['squeeze', 'unsqueeze'])
    def test_model_output_dim(self, direction):
        class TestModel(torch.nn.Module):
            def __init__(self):
                super().__init__()
            def forward(self, img):
                if direction == 'squeeze':
                    return img.squeeze()
                elif direction == 'unsqueeze':
                    return img.unsqueeze(0)

        model = TestModel()
        with pytest.raises(ValueError, match="When given a 4d input, model output"):
            po.tools.validate.validate_model(model, device=DEVICE)

    @pytest.mark.skipif(DEVICE.type == 'cpu', reason="Only makes sense to test on cuda")
    def test_model_device(self):
        class TestModel(torch.nn.Module):
            def __init__(self):
                super().__init__()
            def forward(self, img):
                return img.to('cpu')

        model = TestModel()
        with pytest.raises(RuntimeError, match="model changes device of input"):
            po.tools.validate.validate_model(model, device=DEVICE)

    @pytest.mark.parametrize("model", ['ColorModel'], indirect=True)
    def test_model_image_shape(self, model):
        img_shape = (1, 3, 16, 16)
        po.tools.validate.validate_model(model, image_shape=img_shape, device=DEVICE)

    def test_validate_ctf_scales(self):
        class TestModel(torch.nn.Module):
            def __init__(self):
                super().__init__()
            def forward(self, img):
                return img

        model = TestModel()
        with pytest.raises(AttributeError, match="model has no scales attribute"):
            po.tools.validate.validate_coarse_to_fine(model, device=DEVICE)

    def test_validate_ctf_arg(self):
        class TestModel(torch.nn.Module):
            def __init__(self):
                super().__init__()
                self.scales = [0, 1, 2]
            def forward(self, img):
                return img

        model = TestModel()
        with pytest.raises(TypeError, match="model forward method does not accept scales argument"):
            po.tools.validate.validate_coarse_to_fine(model, device=DEVICE)

    def test_validate_ctf_shape(self):
        class TestModel(torch.nn.Module):
            def __init__(self):
                super().__init__()
                self.scales = [0, 1, 2]
            def forward(self, img, scales=[]):
                return img

        model = TestModel()
        with pytest.raises(ValueError, match="Output of model forward method doesn't change shape"):
            po.tools.validate.validate_coarse_to_fine(model, device=DEVICE)

    def test_validate_ctf_pass(self):
        model = po.simul.PortillaSimoncelli((64, 64)).to(DEVICE)
        po.tools.validate.validate_coarse_to_fine(model, image_shape=(1, 1, *model.image_shape),
                                                  device=DEVICE)

    def test_validate_metric_inputs(self):
        metric = lambda x: x
        with pytest.raises(TypeError, match="metric should be callable and accept two"):
            po.tools.validate.validate_metric(metric, device=DEVICE)

    def test_validate_metric_output_shape(self):
        metric = lambda x, y: x-y
        with pytest.raises(ValueError, match="metric should return a scalar value but output"):
            po.tools.validate.validate_metric(metric, device=DEVICE)

    def test_validate_metric_identical(self):
        metric = lambda x, y : (x+y).mean()
        with pytest.raises(ValueError, match="metric should return <= 5e-7 on two identical"):
            po.tools.validate.validate_metric(metric, device=DEVICE)

    @pytest.mark.parametrize('model', ['frontend.OnOff.nograd'], indirect=True)
    def test_remove_grad(self, model):
        po.tools.validate.validate_model(model, device=DEVICE)<|MERGE_RESOLUTION|>--- conflicted
+++ resolved
@@ -1,13 +1,4 @@
 from math import pi
-<<<<<<< HEAD
-
-import plenoptic as po
-import pytest
-import torch
-from numpy.random import randint
-
-from conftest import DEVICE
-=======
 import numpy as np
 import scipy.ndimage
 import plenoptic as po
@@ -25,7 +16,6 @@
         with pytest.raises(ValueError, match='All images must be the same shape'):
             po.load_images([op.join(DATA_DIR, '256', 'einstein.pgm'),
                             op.join(DATA_DIR, '512', 'bubbles.png')])
->>>>>>> 2d7de8e0
 
 
 class TestSignal(object):
@@ -77,24 +67,10 @@
 
         # autocorr can be computed in signal domain directly with roll
         h = randint(-(n//2), ((n+1)//2))
-<<<<<<< HEAD
         assert (torch.abs(
                 (x_centered * torch.roll(x_centered, h, dims=2)).sum((2, 3))
                 / (x.shape[-2]*x.shape[-1])
                 - a[..., n//2+h, n//2])
-                < 1e-5).all()
-
-        w = randint(-(n//2), ((n+1)//2))
-        assert (torch.abs(
-                (x_centered * torch.roll(x_centered, w, dims=3)).sum((2, 3))
-                / (x.shape[-2]*x.shape[-1])
-                - a[..., n//2, n//2+w])
-=======
-        assert (torch.abs(
-                (x_centered * torch.roll(x_centered, h, dims=2)).sum((2, 3))
-                / (x.shape[-2]*x.shape[-1])
-                - a[..., n//2+h, n//2])
->>>>>>> 2d7de8e0
                 < 1e-5).all()
 
         w = randint(-(n//2), ((n+1)//2))
