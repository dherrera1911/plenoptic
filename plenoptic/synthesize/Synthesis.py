--- conflicted
+++ resolved
@@ -382,21 +382,14 @@
             # at 0, 3, 6, 9; but we just want to save it three times, at 3, 6, 9)
             if self.store_progress and ((i+1) % self.store_progress == 0):
                 # want these to always be on cpu, to reduce memory use for GPUs
-<<<<<<< HEAD
-                self.saved_image.append(self.matched_image.clone().to('cpu'))
+                self.saved_signal.append(self.synthesized_signal.clone().to('cpu'))
                 # we do this instead of using
-                # self.matched_representation because its size might
+                # self.synthesized_representation because its size might
                 # change over time (if we're doing coarse-to-fine), and
                 # we want to be able to stack this
-                self.saved_representation.append(self.analyze(self.matched_image).to('cpu'))
-                self.saved_image_gradient.append(self.matched_image.grad.clone().to('cpu'))
-                self.saved_representation_gradient.append(self.matched_representation.grad.clone().to('cpu'))
-=======
-                self.saved_signal.append(self.synthesized_signal.clone().to('cpu'))
                 self.saved_representation.append(self.analyze(self.synthesized_signal).to('cpu'))
                 self.saved_signal_gradient.append(self.synthesized_signal.grad.clone().to('cpu'))
                 self.saved_representation_gradient.append(self.synthesized_representation.grad.clone().to('cpu'))
->>>>>>> 649a8c50
                 if self.save_progress is True:
                     self.save(self.save_path, True)
                 stored = True
@@ -981,26 +974,10 @@
 
         if self.coarse_to_fine and self.scales[0] != 'all':
             with torch.no_grad():
-<<<<<<< HEAD
-                tmp_im = self.matched_image.detach().clone()
-                full_matched_rep = self.analyze(tmp_im)
-                loss = self.objective_function(full_matched_rep, self.target_representation,
-                                               self.matched_image, self.target_image)
-=======
                 tmp_im = self.synthesized_signal.detach().clone()
-                # if the model has a cone_power attribute, it's going to
-                # raise its input to some power and if that power is
-                # fractional, it won't handle negative values well. this
-                # should be generally handled by clamping, but clamping
-                # happens after this, which is just intended to give a
-                # sense of the overall loss, so we clamp with a min of 0
-                if hasattr(self.model, 'cone_power'):
-                    if self.model.cone_power != int(self.model.cone_power):
-                        tmp_im = torch.clamp(tmp_im, min=0)
                 full_synthesized_rep = self.analyze(tmp_im)
                 loss = self.objective_function(full_synthesized_rep, self.base_representation,
                                                self.synthesized_signal, self.base_signal)
->>>>>>> 649a8c50
         else:
             loss = self.objective_function(self.synthesized_representation, self.base_representation,
                                            self.synthesized_signal, self.base_signal)
@@ -1009,20 +986,12 @@
         # for display purposes, always want loss to be positive
         postfix_dict.update(dict(loss="%.4e" % abs(loss.item()),
                                  gradient_norm="%.4e" % g.norm().item(),
-<<<<<<< HEAD
-                                 learning_rate=self.optimizer.param_groups[0]['lr'],
+                                 learning_rate=self._optimizer.param_groups[0]['lr'],
                                  pixel_change=f"{pixel_change:.04e}", **kwargs))
         # add extra info here if you want it to show up in progress bar
         if pbar is not None:
             pbar.set_postfix(**postfix_dict)
-        return loss, g.norm(), self.optimizer.param_groups[0]['lr'], pixel_change
-=======
-                                 learning_rate=self._optimizer.param_groups[0]['lr'], **kwargs))
-        # add extra info here if you want it to show up in progress bar
-        if pbar is not None:
-            pbar.set_postfix(**postfix_dict)
-        return loss, g.norm(), self._optimizer.param_groups[0]['lr']
->>>>>>> 649a8c50
+        return loss, g.norm(), self._optimizer.param_groups[0]['lr'], pixel_change
 
     @abc.abstractmethod
     def save(self, file_path, save_model_reduced=False, attrs=['model'],
@@ -1717,17 +1686,12 @@
                 # again, we know that rep_error_axes contains all the axes
                 # with the representation ratio info
                 if ((i+1) % ylim_rescale_interval) == 0:
-<<<<<<< HEAD
-                    if self.target_representation.ndimension() == 3:
+                    if self.base_representation.ndimension() == 3:
                         rescale_ylim(rep_error_axes, representation_error)
             if plot_image_hist:
                 # this is the dumbest way to do this, but it's simple
                 hist_ax.clear()
                 self.plot_image_hist(batch_idx, channel_idx, i, ax=hist_ax)
-=======
-                    if self.base_representation.ndimension() == 3:
-                        rescale_ylim(fig.axes[2:], representation_error)
->>>>>>> 649a8c50
             # loss always contains values from every iteration, but
             # everything else will be subsampled
             for s, d in zip(scat, plot_data):
