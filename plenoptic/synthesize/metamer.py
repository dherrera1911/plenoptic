--- conflicted
+++ resolved
@@ -5,16 +5,7 @@
 from torch import optim
 import numpy as np
 import time
-<<<<<<< HEAD
-from torch.optim.lr_scheduler import StepLR
-from torch.optim.lr_scheduler import ReduceLROnPlateau
-from ..simulate import Steerable_Pyramid_Freq
-import matplotlib
-import matplotlib.pyplot as plt
-from sklearn.decomposition import PCA
-=======
 from torch.optim import lr_scheduler
->>>>>>> 5997fdb4
 
 
 class Metamer(nn.Module):
