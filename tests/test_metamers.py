#!/usr/bin/env python3

import os.path as op
import torch
import plenoptic as po
import matplotlib.pyplot as plt
import pytest
import numpy as np

device = torch.device("cuda" if torch.cuda.is_available() else "cpu")
dtype = torch.float32
DATA_DIR = op.join(op.dirname(op.realpath(__file__)), '..', 'data')
print("On device %s" % device)


class TestMetamers(object):

    def test_metamer_save_load(self, tmp_path):

        im = plt.imread(op.join(DATA_DIR, 'nuts.pgm'))
        im = torch.tensor(im/255, dtype=dtype, device=device).unsqueeze(0).unsqueeze(0)
        v1 = po.simul.PooledV1(.5, im.shape[2:])
        v1 = v1.to(device)
        metamer = po.synth.Metamer(im, v1)
        metamer.synthesize(max_iter=3, store_progress=True)
        metamer.save(op.join(tmp_path, 'test_metamer_save_load.pt'))
        met_copy = po.synth.Metamer.load(op.join(tmp_path, "test_metamer_save_load.pt"),
                                         map_location=device)
        for k in ['base_signal', 'saved_representation', 'saved_signal', 'synthesized_representation',
                  'synthesized_signal', 'base_representation']:
            if not getattr(metamer, k).allclose(getattr(met_copy, k)):
                raise Exception("Something went wrong with saving and loading! %s not the same"
                                % k)

    def test_metamer_save_load_reduced(self, tmp_path):
        im = plt.imread(op.join(DATA_DIR, 'nuts.pgm'))
        im = torch.tensor(im/255, dtype=torch.float32, device=device).unsqueeze(0).unsqueeze(0)
        v1 = po.simul.PooledV1(.5, im.shape[2:])
        v1 = v1.to(device)
        metamer = po.synth.Metamer(im, v1)
        metamer.synthesize(max_iter=3, store_progress=True)
        metamer.save(op.join(tmp_path, 'test_metamer_save_load_reduced.pt'), True)
        with pytest.raises(Exception):
            met_copy = po.synth.Metamer.load(op.join(tmp_path,
                                                     "test_metamer_save_load_reduced.pt"))
        met_copy = po.synth.Metamer.load(op.join(tmp_path, 'test_metamer_save_load_reduced.pt'),
                                         po.simul.PooledV1.from_state_dict_reduced,
                                         map_location=device)
        for k in ['base_signal', 'saved_representation', 'saved_signal', 'synthesized_representation',
                  'synthesized_signal', 'base_representation']:
            if not getattr(metamer, k).allclose(getattr(met_copy, k)):
                raise Exception("Something went wrong with saving and loading! %s not the same" % k)

    def test_metamer_store_rep(self):
        im = plt.imread(op.join(DATA_DIR, 'nuts.pgm'))
        im = torch.tensor(im/255, dtype=dtype, device=device).unsqueeze(0).unsqueeze(0)
        v1 = po.simul.PooledV1(.5, im.shape[2:])
        v1 = v1.to(device)
        metamer = po.synth.Metamer(im, v1)
        metamer.synthesize(max_iter=3, store_progress=2)

    def test_metamer_store_rep_2(self):
        im = plt.imread(op.join(DATA_DIR, 'nuts.pgm'))
        im = torch.tensor(im/255, dtype=dtype, device=device).unsqueeze(0).unsqueeze(0)
        v1 = po.simul.PooledV1(.5, im.shape[2:])
        v1 = v1.to(device)
        metamer = po.synth.Metamer(im, v1)
        metamer.synthesize(max_iter=3, store_progress=True)

    def test_metamer_store_rep_3(self):
        im = plt.imread(op.join(DATA_DIR, 'nuts.pgm'))
        im = torch.tensor(im/255, dtype=dtype, device=device).unsqueeze(0).unsqueeze(0)
        v1 = po.simul.PooledV1(.5, im.shape[2:])
        v1 = v1.to(device)
        metamer = po.synth.Metamer(im, v1)
        metamer.synthesize(max_iter=6, store_progress=3)

    def test_metamer_store_rep_4(self):
        im = plt.imread(op.join(DATA_DIR, 'nuts.pgm'))
        im = torch.tensor(im/255, dtype=dtype, device=device).unsqueeze(0).unsqueeze(0)
        v1 = po.simul.PooledV1(.5, im.shape[2:])
        v1 = v1.to(device)
        metamer = po.synth.Metamer(im, v1)
        with pytest.raises(Exception):
            metamer.synthesize(max_iter=3, store_progress=False, save_progress=True)

    def test_metamer_plotting_v1(self):
        im = plt.imread(op.join(DATA_DIR, 'nuts.pgm'))
        im = torch.tensor(im/255, dtype=dtype, device=device).unsqueeze(0).unsqueeze(0)
        v1 = po.simul.PooledV1(.5, im.shape[2:])
        v1 = v1.to(device)
        metamer = po.synth.Metamer(im, v1)
        metamer.synthesize(max_iter=6, store_progress=True)
        metamer.plot_representation_error()
        metamer.model.plot_representation_image(data=metamer.representation_error())
        metamer.plot_synthesis_status()
        metamer.plot_synthesis_status(iteration=1)

    def test_metamer_plotting_rgc(self):
        im = plt.imread(op.join(DATA_DIR, 'nuts.pgm'))
        im = torch.tensor(im/255, dtype=dtype, device=device).unsqueeze(0).unsqueeze(0)
        rgc = po.simul.PooledRGC(.5, im.shape[2:])
        rgc = rgc.to(device)
        metamer = po.synth.Metamer(im, rgc)
        metamer.synthesize(max_iter=6, store_progress=True)
        metamer.plot_representation_error()
        metamer.model.plot_representation_image(data=metamer.representation_error())
        metamer.plot_synthesis_status()
        metamer.plot_synthesis_status(iteration=1)

    def test_metamer_continue(self):
        im = plt.imread(op.join(DATA_DIR, 'nuts.pgm'))
        im = torch.tensor(im, dtype=dtype, device=device).unsqueeze(0).unsqueeze(0)
        rgc = po.simul.PooledRGC(.5, im.shape[2:])
        rgc = rgc.to(device)
        metamer = po.synth.Metamer(im, rgc)
        metamer.synthesize(max_iter=3, store_progress=True)
        metamer.synthesize(max_iter=3, store_progress=True,
                           initial_image=metamer.synthesized_signal.detach().clone())

    def test_metamer_animate(self):
        im = plt.imread(op.join(DATA_DIR, 'nuts.pgm'))
        im = torch.tensor(im/255, dtype=dtype, device=device).unsqueeze(0).unsqueeze(0)
        rgc = po.simul.PooledRGC(.5, im.shape[2:])
        rgc = rgc.to(device)
        metamer = po.synth.Metamer(im, rgc)
        metamer.synthesize(max_iter=3, store_progress=True)
        # this will test several related functions for us:
        # plot_synthesis_status, plot_representation_error,
        # representation_error
        metamer.animate(figsize=(17, 5), plot_representation_error=True, ylim='rescale100',
                        framerate=40)

    def test_metamer_save_progress(self, tmp_path):
        im = plt.imread(op.join(DATA_DIR, 'nuts.pgm'))
        im = torch.tensor(im, dtype=torch.float32, device=device).unsqueeze(0).unsqueeze(0)
        v1 = po.simul.PooledV1(.5, im.shape[2:])
        v1 = v1.to(device)
        metamer = po.synth.Metamer(im, v1)
        save_path = op.join(tmp_path, 'test_metamer_save_progress.pt')
        metamer.synthesize(max_iter=3, store_progress=True, save_progress=True,
                           save_path=save_path)
<<<<<<< HEAD
        po.synth.Metamer.load(save_path, po.simul.PrimaryVisualCortex.from_state_dict_reduced)

    def test_metamer_fraction_removed(self):

        X = np.load(op.join(op.join(op.dirname(op.realpath(__file__)), '..', 'examples'), 'metamer_PS_samples.npy'))
        sigma = X.std(axis=1)
        sigma[sigma < .00001] = 1
        normalizationFactor = 1 / sigma
        normalizationFactor = torch.diag(torch.tensor(normalizationFactor, dtype=torch.float32))

        model = po.simul.Texture_Statistics([256, 256], normalizationFactor=normalizationFactor)
        image = plt.imread(op.join(DATA_DIR, 'nuts.pgm')).astype(float) / 255.
        im0 = torch.tensor(image, requires_grad=True, dtype=torch.float32).squeeze().unsqueeze(0).unsqueeze(0)
        c = po.RangeClamper([image.min(), image.max()])
        M = po.synth.Metamer(im0, model)

        synthesized_signal, synthesized_representation = M.synthesize(max_iter=3, learning_rate=1, seed=1, optimizer='SGD',
                                                             fraction_removed=.1, clamper=c)
=======
        po.synth.Metamer.load(save_path, po.simul.PooledV1.from_state_dict_reduced)
>>>>>>> 6de88e6d

    def test_metamer_loss_change(self):
        # literally just testing that it runs
        im = plt.imread(op.join(DATA_DIR, 'nuts.pgm'))
        im = torch.tensor(im, dtype=dtype, device=device).unsqueeze(0).unsqueeze(0)
        rgc = po.simul.PooledRGC(.5, im.shape[2:])
        rgc = rgc.to(device)
        metamer = po.synth.Metamer(im, rgc)
        metamer.synthesize(max_iter=10, loss_change_iter=1, loss_change_thresh=1,
                           loss_change_fraction=.5)
        metamer.synthesize(max_iter=10, loss_change_iter=1, loss_change_thresh=1,
                           loss_change_fraction=.5, fraction_removed=.1)

    def test_metamer_coarse_to_fine(self):
        im = plt.imread(op.join(DATA_DIR, 'nuts.pgm'))
        im = torch.tensor(im/255, dtype=dtype, device=device).unsqueeze(0).unsqueeze(0)
        v1 = po.simul.PooledV1(.5, im.shape[2:])
        v1 = v1.to(device)
        metamer = po.synth.Metamer(im, v1)
        metamer.synthesize(max_iter=10, loss_change_iter=1, loss_change_thresh=10,
                           coarse_to_fine=True)
        metamer.synthesize(max_iter=10, loss_change_iter=1, loss_change_thresh=10,
                           coarse_to_fine=True, fraction_removed=.1)
        metamer.synthesize(max_iter=10, loss_change_iter=1, loss_change_thresh=10,
                           coarse_to_fine=True, loss_change_fraction=.5)
        metamer.synthesize(max_iter=10, loss_change_iter=1, loss_change_thresh=10,
                           coarse_to_fine=True, loss_change_fraction=.5, fraction_removed=.1)

    @pytest.mark.parametrize("clamp_each_iter", [True, False])
    @pytest.mark.parametrize("cone_power", [1, 1/3])
    def test_metamer_clamper(self, clamp_each_iter, cone_power):
        clamper = po.RangeClamper((0, 1))
        im = plt.imread(op.join(DATA_DIR, 'nuts.pgm'))
        im = torch.tensor(im/255, dtype=dtype, device=device).unsqueeze(0).unsqueeze(0)
        rgc = po.simul.PooledRGC(.5, im.shape[2:], cone_power=cone_power)
        rgc = rgc.to(device)
        metamer = po.synth.Metamer(im, rgc)
        if cone_power == 1/3 and not clamp_each_iter:
            # these will fail because we'll end up outside the 0, 1 range
            with pytest.raises(IndexError):
                metamer.synthesize(max_iter=3, clamper=clamper, clamp_each_iter=clamp_each_iter)
        else:
            metamer.synthesize(max_iter=3, clamper=clamper, clamp_each_iter=clamp_each_iter)

    def test_metamer_no_clamper(self):
        im = plt.imread(op.join(DATA_DIR, 'nuts.pgm'))
        im = torch.tensor(im/255, dtype=dtype, device=device).unsqueeze(0).unsqueeze(0)
        rgc = po.simul.PooledRGC(.5, im.shape[2:], cone_power=1)
        rgc = rgc.to(device)
        metamer = po.synth.Metamer(im, rgc)
        metamer.synthesize(max_iter=3, clamper=None)<|MERGE_RESOLUTION|>--- conflicted
+++ resolved
@@ -140,28 +140,7 @@
         save_path = op.join(tmp_path, 'test_metamer_save_progress.pt')
         metamer.synthesize(max_iter=3, store_progress=True, save_progress=True,
                            save_path=save_path)
-<<<<<<< HEAD
-        po.synth.Metamer.load(save_path, po.simul.PrimaryVisualCortex.from_state_dict_reduced)
-
-    def test_metamer_fraction_removed(self):
-
-        X = np.load(op.join(op.join(op.dirname(op.realpath(__file__)), '..', 'examples'), 'metamer_PS_samples.npy'))
-        sigma = X.std(axis=1)
-        sigma[sigma < .00001] = 1
-        normalizationFactor = 1 / sigma
-        normalizationFactor = torch.diag(torch.tensor(normalizationFactor, dtype=torch.float32))
-
-        model = po.simul.Texture_Statistics([256, 256], normalizationFactor=normalizationFactor)
-        image = plt.imread(op.join(DATA_DIR, 'nuts.pgm')).astype(float) / 255.
-        im0 = torch.tensor(image, requires_grad=True, dtype=torch.float32).squeeze().unsqueeze(0).unsqueeze(0)
-        c = po.RangeClamper([image.min(), image.max()])
-        M = po.synth.Metamer(im0, model)
-
-        synthesized_signal, synthesized_representation = M.synthesize(max_iter=3, learning_rate=1, seed=1, optimizer='SGD',
-                                                             fraction_removed=.1, clamper=c)
-=======
         po.synth.Metamer.load(save_path, po.simul.PooledV1.from_state_dict_reduced)
->>>>>>> 6de88e6d
 
     def test_metamer_loss_change(self):
         # literally just testing that it runs
