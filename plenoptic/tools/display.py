--- conflicted
+++ resolved
@@ -698,11 +698,6 @@
         plots
 
     """
-<<<<<<< HEAD
-    artists = []
-    axes = [ax for ax in axes if len(ax.containers) > 0 or len(ax.images) == 1]
-=======
->>>>>>> cb82c51e
     try:
         artists = model.update_plot(axes=axes, batch_idx=batch_idx, data=data)
     except AttributeError:
